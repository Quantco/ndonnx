--- conflicted
+++ resolved
@@ -1046,7 +1046,6 @@
 
 
 @pytest.mark.parametrize(
-<<<<<<< HEAD
     "a, b, axes",
     [
         (
@@ -1127,7 +1126,8 @@
 def test_repeat_raises(a, repeats, axis):
     with pytest.raises(ValueError):
         ndx.repeat(ndx.asarray(a), repeats, axis=axis).to_numpy()
-=======
+
+@pytest.mark.parametrize(
     "x, index",
     [
         (
@@ -1142,5 +1142,4 @@
 )
 def test_getitem_bool_raises(x, index):
     with pytest.raises(IndexError):
-        x[index]
->>>>>>> 8a8b74fb
+        x[index]