# Copyright (c) QuantCo 2023-2024
# SPDX-License-Identifier: BSD-3-Clause

from __future__ import annotations

import re

import numpy as np
import pytest
import spox.opset.ai.onnx.v19 as op

import ndonnx as ndx
import ndonnx.additional as nda
from ndonnx import _data_types as dtypes
from ndonnx._utility import promote

from .utils import get_numpy_array_api_namespace, run


def numpy_to_graph_input(arr, eager=False):
    dtype: dtypes.CoreType | dtypes.StructType
    if isinstance(arr, np.ma.MaskedArray):
        dtype = dtypes.into_nullable(dtypes.from_numpy_dtype(arr.dtype))
    else:
        dtype = dtypes.from_numpy_dtype(arr.dtype)
    return (
        ndx.array(
            shape=arr.shape,
            dtype=dtype,
        )
        if not eager
        else ndx.asarray(
            arr,
            dtype=dtype,
        )
    )


@pytest.fixture
def _a():
    return np.array([1, 2, 3])


@pytest.fixture
def _b():
    return np.array([2, 3, 3])


@pytest.fixture
def _c():
    return np.array([[1, 2, 3], [4, 5, 6]])


@pytest.mark.parametrize(
    "dtype, input",
    [
        (ndx.bool, np.array([True, False, True])),
        (ndx.int8, np.array([1, 5, -12], np.int8)),
        (ndx.nbool, np.ma.masked_array([True, True, False], mask=[1, 0, 0])),
        (ndx.nint8, np.ma.masked_array([1, 5, -12], mask=[0, 1, 1], dtype=np.int8)),
    ],
)
@pytest.mark.parametrize("shape", [(3,), ("N",)])
def test_make_graph_input(dtype, input, shape):
    a = ndx.array(shape=shape, dtype=dtype)
    model = ndx.build({"a": a}, {"b": a})
    actual = run(model, {"a": input})
    np.testing.assert_equal(input, actual["b"])


def test_null_promotion():
    a = ndx.array(shape=("N",), dtype=ndx.nfloat64)
    b = ndx.array(shape=("N",), dtype=ndx.float64)
    model = ndx.build({"a": a, "b": b}, {"c": a + b})
    inputs = {
        "a": np.ma.masked_array([1.0, 2.0, 3.0, 4.0], mask=[0, 0, 1, 0]),
        "b": np.array([4.0, 5.0, 6.0, 7.0]),
    }
    actual = run(model, inputs)
    np.testing.assert_equal(np.add(inputs["a"], inputs["b"]), actual["c"])


def test_asarray():
    a = ndx.asarray([1, 2, 3], dtype=ndx.int64)
    assert a.dtype == ndx.int64
    np.testing.assert_array_equal(
        np.array([1, 2, 3], np.int64), a.to_numpy(), strict=True
    )


def test_asarray_masked():
    np_arr = np.ma.masked_array([1, 2, 3], mask=[0, 0, 1])
    ndx_arr = ndx.asarray(np_arr)
    assert isinstance(ndx_arr, ndx.Array)
    assert isinstance(ndx_arr.to_numpy(), np.ma.MaskedArray)
    np.testing.assert_array_equal(np_arr, ndx_arr.to_numpy())


def test_basic_eager_add(_a, _b):
    a = ndx.asarray(_a)
    b = ndx.asarray(_b)
    x = ndx.asarray([1]) + 2
    c = a + b + x
    np.testing.assert_array_equal(c.to_numpy(), _a + _b + np.array([1]) + 2)


def test_string_concatenation():
    a = ndx.asarray(["a", "b", "c"])
    b = ndx.asarray(["d", "e", "f"])
    np.testing.assert_array_equal((a + b).to_numpy(), np.array(["ad", "be", "cf"]))
    np.testing.assert_array_equal((a + "d").to_numpy(), np.array(["ad", "bd", "cd"]))


def test_combining_lazy_eager():
    a = ndx.array(shape=(3,), dtype=ndx.int64)
    b = ndx.asarray(np.array([1, 2, 3], dtype=np.int64))
    c = a + b
    assert not c.to_numpy() is not None


def test_basic_indexing():
    a = ndx.asarray([1, 2, 3])
    b = a[0]
    a[0] = 2
    assert (a[0] != b).to_numpy().item()
    assert (a[0] == 2).to_numpy().item()


def test_lazy_array(_a, _b):
    a = numpy_to_graph_input(_a)
    b = ndx.asarray(_b)
    c = a * b

    model = ndx.build({"a": a}, {"c": c})
    actual = run(model, {"a": _a})["c"]
    expected = _a * _b
    np.testing.assert_equal(actual, expected)


def test_indexing(_a):
    a = numpy_to_graph_input(_a)
    b = a[0]

    model = ndx.build({"a": a}, {"b": b})
    actual = run(model, {"a": _a})["b"]
    expected = _a[0]
    np.testing.assert_array_equal(expected, actual)


@pytest.mark.parametrize(
    "condition, x, y",
    [
        (
            np.array([True, False, False], dtype=np.bool_),
            np.array([1, 2, 3]),
            np.array([3.12, 3.24, -124.0]),
        ),
        (
            np.array([True, False, True], dtype=np.bool_),
            np.ma.masked_array([1, 2, 3], mask=[0, 0, 1]),
            np.array([3.12, 3.24, -124.0]),
        ),
    ],
)
def test_where(condition, x, y):
    expected = np.where(condition, x, y)
    condition_onnx = numpy_to_graph_input(condition)
    x_onnx = numpy_to_graph_input(x)
    y_onnx = numpy_to_graph_input(y)
    out = ndx.where(condition_onnx, x_onnx, y_onnx)
    model = ndx.build(
        {"condition": condition_onnx, "x": x_onnx, "y": y_onnx}, {"out": out}
    )
    actual = run(model, {"condition": condition, "x": x, "y": y})["out"]
    np.testing.assert_array_equal(expected, actual)


def test_indexing_on_scalar():
    res = ndx.asarray(1)
    res = res[()]
    res[()] = 2
    assert res == 2


def test_indexing_on_scalar_mask():
    res = ndx.asarray([])
    res = res[False]
    np.testing.assert_equal(nda.shape(res).to_numpy(), (0, 0))


def test_indexing_with_mask(_a):
    _mask = np.array([True, False, True])

    a = numpy_to_graph_input(_a)
    mask = numpy_to_graph_input(_mask)
    c = ndx.reshape(a[mask], [-1])

    expected_c = _a[_mask]

    model = ndx.build({"a": a, "mask_": mask}, {"c": c})
    actual = run(model, {"a": _a, "mask_": _mask})["c"]
    np.testing.assert_array_equal(expected_c, actual)


def test_indexing_with_mask_raises(_a):
    a = numpy_to_graph_input(_a)
    mask = ndx.array(shape=(3, 1, 1), dtype=ndx.bool)

    with pytest.raises(IndexError):
        a[mask]


def test_indexing_with_array(_a):
    _index = np.array([0, 2])

    a = numpy_to_graph_input(_a)
    index = numpy_to_graph_input(_index)
    c = ndx.reshape(a[index], [-1])

    expected_c = _a[_index]

    model = ndx.build({"a": a, "index_": index}, {"c": c})
    actual = run(model, {"a": _a, "index_": _index})["c"]
    np.testing.assert_array_equal(expected_c, actual)


def test_indexing_with_tuple_of_array(_a):
    a = numpy_to_graph_input(_a)
    index = numpy_to_graph_input(np.array([0, 2]))

    with pytest.raises(
        TypeError,
        match=re.escape(f"Index {index} for type {type(index)} not supported"),
    ):
        a[(index,)]


def test_slicing(_a):
    a = numpy_to_graph_input(_a)
    b = a[1:2]

    model = ndx.build({"a": a}, {"b": b})
    actual = run(model, {"a": _a})["b"]
    np.testing.assert_equal(actual, _a[1:2])


def test_indexing_list(_a):
    a = numpy_to_graph_input(_a)

    with pytest.raises(TypeError, match="not supported"):
        a[[0, 2]]


def test_indexing_slice_ellipsis(_c):
    a = numpy_to_graph_input(_c)
    b = a[..., 1]

    model = ndx.build({"a": a}, {"b": b})
    actual = run(model, {"a": _c})["b"]
    expected = _c[..., 1]
    np.testing.assert_array_equal(actual, expected)


def test_indexing_none(_c):
    _index = (None, 1, None, 1)

    a = numpy_to_graph_input(_c)
    b = a[_index]

    model = ndx.build({"a": a}, {"b": b})
    actual = run(model, {"a": _c})["b"]
    expected = _c[_index]
    np.testing.assert_array_equal(actual, expected)


def test_illegal_indexing(_a):
    a = numpy_to_graph_input(_a)

    with pytest.raises(TypeError):
        a["invalid", ...]


def test_indexing_with_invalid_rank(_a):
    a = numpy_to_graph_input(_a)

    with pytest.raises(IndexError):
        a[()]

    b = numpy_to_graph_input(np.array([[1, 2], [3, 4]]))
    with pytest.raises(IndexError):
        b[0, 0, 0]
    with pytest.raises(IndexError):
        b[0,]

    b[0, ...]


def test_indexing_set_with_array(_a):
    _index = np.array([0, 2])

    a = numpy_to_graph_input(_a)
    index = numpy_to_graph_input(_index)

    c = a.copy()
    c[index] = 0

    expected_c = _a
    expected_c[_index] = 0

    model = ndx.build({"a": a, "index_": index}, {"c": c})
    actual = run(model, {"a": _a, "index_": _index})["c"]
    np.testing.assert_equal(actual, expected_c)


def test_indexing_set_scalar():
    _a = np.array(2)

    a = numpy_to_graph_input(_a)

    c = a.copy()
    c = ndx.asarray(0)

    expected_c = 0

    model = ndx.build({"a": a}, {"c": c})
    np.testing.assert_array_equal(expected_c, run(model, {"a": _a})["c"], strict=True)


# Check if repr does not raise
def test_repr():
    a = ndx.array(shape=(3,), dtype=ndx.int64)
    repr(a)

    b = ndx.asarray([1, 2, 3])
    repr(b)

    c = ndx.array(shape=(3,), dtype=ndx.nint8)
    repr(c)

    d = ndx.asarray(np.array([1, 2, 3], np.int64))
    repr(d)


@pytest.mark.parametrize(
    "rop", ["__radd__", "__rsub__", "__rmul__", "__rtruediv__", "__rpow__", "__rmod__"]
)
def test_rops(rop):
    a = ndx.asarray([1.0, 2.0, 3.0])
    b = ndx.asarray([1.0, 2.0, 3.0])

    res = getattr(a, rop)(b)
    np.testing.assert_equal(res.to_numpy(), getattr(a.to_numpy(), rop)(b.to_numpy()))


def test_rsub():
    a = ndx.asarray([1, 2, 3])

    res = 1 - a
    a_value = a.to_numpy()
    assert a_value is not None
    np.testing.assert_equal(res.to_numpy(), 1 - a_value)


def test_matrix_transpose():
    a = ndx.array(shape=(3, 2, 3), dtype=ndx.int64)
    b = ndx.matrix_transpose(a)

    model = ndx.build({"a": a}, {"b": b})
    npx = get_numpy_array_api_namespace()
    np.testing.assert_equal(
        npx.matrix_transpose(npx.reshape(npx.arange(3 * 2 * 3), (3, 2, 3))),
        run(model, {"a": np.arange(3 * 2 * 3, dtype=np.int64).reshape(3, 2, 3)})["b"],
    )


def test_matrix_transpose_attribute():
    a = ndx.array(shape=(3, 2, 3), dtype=ndx.int64)
    b = a.mT

    model = ndx.build({"a": a}, {"b": b})
    npx = get_numpy_array_api_namespace()
    expected = npx.reshape(npx.arange(3 * 2 * 3), (3, 2, 3)).mT

    np.testing.assert_equal(
        expected,
        run(model, {"a": np.arange(3 * 2 * 3, dtype=np.int64).reshape(3, 2, 3)})["b"],
    )


def test_transpose_attribute():
    a = ndx.array(shape=(3, 2), dtype=ndx.int64)
    b = a.T

    model = ndx.build({"a": a}, {"b": b})
    np.testing.assert_equal(
        np.reshape(np.arange(3 * 2), (3, 2)).T,
        run(model, {"a": np.arange(3 * 2, dtype=np.int64).reshape(3, 2)})["b"],
    )


def test_array_spox_interoperability():
    a = ndx.array(shape=(3, 2), dtype=ndx.nint64)
    add_var = op.add(a.values.data.var, op.const(5, dtype=np.int64))  # type: ignore
    b = ndx.from_spox_var(var=add_var)
    model = ndx.build({"a": a}, {"b": b})
    expected = np.reshape(np.arange(3 * 2), (3, 2)) + 5
    input = np.ma.masked_array(
        np.arange(3 * 2, dtype=np.int64).reshape(3, 2), mask=np.ones((3, 2), dtype=bool)
    )
    actual = run(model, {"a": input})["b"]
    np.testing.assert_equal(expected, actual)


def test_creation_arange():
    a = ndx.arange(0, stop=10)
    np.testing.assert_equal(a.to_numpy(), np.arange(stop=10))

    b = ndx.arange(1, 10)
    np.testing.assert_equal(b.to_numpy(), np.arange(1, 10))

    c = ndx.arange(1, 10, 2)
    np.testing.assert_equal(c.to_numpy(), np.arange(1, 10, 2))

    d = ndx.arange(0.0, None, step=-1)
    np.testing.assert_array_equal(
        np.arange(0.0, None, step=-1), d.to_numpy(), strict=True
    )


def test_creation_full():
    a = ndx.full((2, 3), 5)
    np.testing.assert_equal(np.full((2, 3), 5), a.to_numpy())

    b = ndx.full((2, 3), 5, dtype=ndx.float32)
    np.testing.assert_equal(np.full((2, 3), 5, dtype=np.float32), b.to_numpy())
    c = ndx.full((2, 3), "a", dtype=ndx.nutf8)
    np.testing.assert_equal(np.full((2, 3), "a"), c.to_numpy())

    d = ndx.full(2, 5, dtype=ndx.int8)
    np.testing.assert_equal(np.full(2, 5, dtype=np.int8), d.to_numpy())

    # Check lazy creation
    e = ndx.array(shape=tuple(), dtype=ndx.int64)
    f = ndx.full(e, 10)
    model_proto = ndx.build({"e": e}, {"f": f})
    actual = run(model_proto, {"e": np.array(5, dtype=np.int64)})["f"]
    np.testing.assert_equal(np.array([10] * 5, dtype=np.int64), actual)

    # Note we must know the output shape to export an ONNX artifact.
    g = ndx.array(shape=(2,), dtype=ndx.int64)
    h = ndx.full(g, 10)
    model_proto = ndx.build({"g": g}, {"h": h})
    np.testing.assert_equal(
        np.array([[10, 10, 10], [10, 10, 10]]),
        run(model_proto, {"g": np.array([2, 3], dtype=np.int64)})["h"],
    )


@pytest.mark.parametrize(
    "args, expected",
    [
        ((ndx.int32, ndx.int64), ndx.int64),
        (
            (ndx.asarray([1, 2, 3], ndx.int64), ndx.asarray([1, 2, 3], ndx.int32)),
            ndx.int64,
        ),
        ((ndx.int32, ndx.asarray([1, 2, 3], ndx.int64)), ndx.int64),
        ((ndx.float32, ndx.float64), ndx.float64),
        ((ndx.float64, ndx.int32), ndx.float64),
    ],
)
def test_result_type(args, expected):
    assert ndx.result_type(*args) == expected


def test_ceil():
    a = ndx.asarray(np.array([1.2, 1.3, -13.13]))
    np.testing.assert_equal(ndx.ceil(a).to_numpy(), [2.0, 2.0, -13.0])


def test_propagates_minimal_dtype():
    a = ndx.asarray([1, 2, 4], dtype=ndx.int8)
    b = a + 1
    assert b.dtype == ndx.int8
    np.testing.assert_equal(b.to_numpy(), [2, 3, 5])


@pytest.mark.parametrize(
    "x",
    [
        ndx.asarray([True, False, False]),
        ndx.asarray([False]),
        ndx.asarray([True]),
        ndx.asarray([True, True]),
        ndx.asarray([], dtype=ndx.bool),
    ],
)
def test_all(x):
    np.testing.assert_equal(ndx.all(x).to_numpy(), np.all(x.to_numpy()))


@pytest.mark.parametrize(
    "side",
    [
        "left",
        "right",
    ],
)
def test_searchsorted(side):
    a_val = [0, 1, 2, 5, 5, 6, 10, 15]
    b_val = [0, 1, 2, 3, 4, 5, 6, 7, 8, 10, 10, 15, 20, 20]
    c_val = np.searchsorted(a_val, b_val, side)

    a = ndx.asarray(a_val, dtype=ndx.int64)
    b = ndx.asarray(b_val, dtype=ndx.int64)
    c = ndx.searchsorted(a, b, side=side)
    np.testing.assert_equal(c_val, c.to_numpy())


@pytest.mark.skip(reason="TODO: onnxruntime")
@pytest.mark.parametrize(
    "side",
    [
        "left",
        "right",
    ],
)
def test_searchsorted_nans(side):
    a_val = np.array([0, 1, 2, 5, 5, 6, 10, 15, np.nan])
    b_val = np.array([0, 1, 2, np.nan, np.nan])
    c_val = np.searchsorted(a_val, b_val, side)

    a = ndx.array(shape=(len(a_val),), dtype=ndx.float64)
    b = ndx.array(shape=(len(b_val),), dtype=ndx.float64)
    c = ndx.searchsorted(a, b, side=side)

    model = ndx.build({"a": a, "b": b}, {"c": c})

    np.testing.assert_equal(c_val, run(model, dict(a=a_val, b=b_val))["c"])


def test_searchsorted_raises():
    with pytest.raises(TypeError):
        a = ndx.array(shape=(), dtype=ndx.int64)
        b = ndx.array(shape=(), dtype=ndx.float64)

        ndx.searchsorted(a, b)

    with pytest.raises(ValueError):
        a = ndx.array(shape=(3,), dtype=ndx.int64)
        b = ndx.array(shape=(3,), dtype=ndx.int64)

        ndx.searchsorted(a, b, side="middle")  # type: ignore[arg-type]


def test_truediv():
    x = ndx.asarray([1, 2, 3], dtype=ndx.int64)
    y = ndx.asarray([2, 3, 3], dtype=ndx.int64)
    z = x / y
    assert isinstance(z.dtype, ndx.Floating)
    np.testing.assert_array_equal(z.to_numpy(), np.array([0.5, 2 / 3, 1.0]))


@pytest.mark.parametrize(
    "dtype",
    [
        ndx.float32,
        ndx.nfloat32,
        ndx.int8,
        ndx.int16,
        ndx.int32,
        ndx.int64,
        ndx.nint8,
        ndx.nint16,
        ndx.nint32,
        ndx.nint64,
        ndx.uint8,
        ndx.uint16,
        ndx.uint32,
        ndx.nuint8,
        ndx.nuint16,
        ndx.nuint32,
    ],
)
def test_prod(dtype):
    x = ndx.asarray([2, 2]).astype(dtype)
    y = ndx.prod(x)

    np.testing.assert_array_equal(y.to_numpy(), np.array(4))


@pytest.mark.parametrize(
    "dtype",
    [
        ndx.float64,
        ndx.nfloat64,
        ndx.uint64,
        ndx.nuint64,
    ],
)
def test_prod_no_implementation(dtype):
    x = ndx.asarray([2, 2]).astype(dtype)
    with pytest.raises(TypeError):
        ndx.prod(x)


def test_array_creation_with_invalid_fields():
    with pytest.raises(TypeError):
        ndx.Array._from_fields(
            ndx.nutf8,
            values=ndx.array(shape=(3,), dtype=ndx.int32),
            invalid_field=ndx.array(shape=(3,), dtype=ndx.utf8),
        )

    with pytest.raises(TypeError):
        ndx.Array._from_fields(
            ndx.nutf8,
            values=ndx.array(shape=(3,), dtype=ndx.int32),
            null=ndx.array(shape=(3,), dtype=ndx.bool),
        )

    with pytest.raises(TypeError):
        ndx.Array._from_fields(
            ndx.utf8,
            values=ndx.array(shape=(3,), dtype=ndx.utf8),
        )

    with pytest.raises(TypeError):
        ndx.Array._from_fields(
            ndx.utf8,
            values=ndx.array(shape=(3,), dtype=ndx.int32)._core(),
        )


def test_promote_nullable():
    with pytest.warns(DeprecationWarning):
        assert ndx.promote_nullable(np.int64) == ndx.nint64


<<<<<<< HEAD
@pytest.mark.xfail(reason="https://github.com/onnx/onnx/issues/6276")
def test_empty_concat_eager():
    a = ndx.asarray([], ndx.int64)
    b = ndx.asarray([1, 2, 3], ndx.int64)
    out = ndx.concat([a, b], axis=0)
    np.testing.assert_equal(out.to_numpy(), b.to_numpy())


def test_empty_concat_lazy_known_shape():
    a = ndx.array(shape=(0,), dtype=ndx.int64)
    b = ndx.array(shape=(3,), dtype=ndx.int64)
    out = ndx.concat([a, b])
    model = ndx.build({"a": a, "b": b}, {"out": out})

    anp = np.array([], np.int64)
    bnp = np.array([1, 2, 3], np.int64)

    out = run(model, {"a": anp, "b": bnp})["out"]

    np.testing.assert_equal(out, bnp)


def test_empty_concat_lazy_unknown_shape():
    a = ndx.array(shape=(None,), dtype=ndx.int64)
    b = ndx.array(shape=(None,), dtype=ndx.int64)
    out = ndx.concat([a, b])
    model = ndx.build({"a": a, "b": b}, {"out": out})

    anp = np.array([], np.int64)
    bnp = np.array([1, 2, 3], np.int64)

    out = run(model, {"a": anp, "b": bnp})["out"]

    np.testing.assert_equal(out, bnp)
=======
# if the precision loss looks concerning, note https://data-apis.org/array-api/latest/API_specification/type_promotion.html#mixing-arrays-with-python-scalars
@pytest.mark.parametrize(
    "arrays, scalar",
    [
        ([ndx.array(shape=("N",), dtype=ndx.uint8)], 1),
        ([ndx.array(shape=("N",), dtype=ndx.uint8)], -1),
        ([ndx.array(shape=("N",), dtype=ndx.int8)], 1),
        ([ndx.array(shape=("N",), dtype=ndx.nint8)], 1),
        ([ndx.array(shape=("N",), dtype=ndx.nint8)], 1),
        ([ndx.array(shape=("N",), dtype=ndx.float64)], 0.123456789),
        ([ndx.array(shape=("N",), dtype=ndx.float64)], np.float64(0.123456789)),
        ([ndx.array(shape=("N",), dtype=ndx.float32)], 0.123456789),
        (
            [
                ndx.array(shape=("N",), dtype=ndx.float32),
                ndx.asarray([1.5], dtype=ndx.float64),
            ],
            0.123456789,
        ),
        ([ndx.asarray(["a", "b"], dtype=ndx.utf8)], "hello"),
    ],
)
def test_scalar_promote(arrays, scalar):
    args = arrays + [scalar]
    *updated_arrays, updated_scalar = promote(*args)
    assert all(isinstance(array, ndx.Array) for array in updated_arrays)
    assert isinstance(updated_scalar, ndx.Array)
    assert updated_scalar.shape == ()
    assert all(array.dtype == updated_scalar.dtype for array in updated_arrays)


@pytest.mark.parametrize(
    "arrays, scalar",
    [
        ([ndx.asarray(["a", "b"], dtype=ndx.utf8)], 1),
        ([ndx.asarray([1, 2], dtype=ndx.int32)], "hello"),
    ],
)
def test_promotion_failures(arrays, scalar):
    with pytest.raises(TypeError, match="Cannot promote"):
        promote(*arrays, scalar)
>>>>>>> 4e5fa522
<|MERGE_RESOLUTION|>--- conflicted
+++ resolved
@@ -637,7 +637,6 @@
         assert ndx.promote_nullable(np.int64) == ndx.nint64
 
 
-<<<<<<< HEAD
 @pytest.mark.xfail(reason="https://github.com/onnx/onnx/issues/6276")
 def test_empty_concat_eager():
     a = ndx.asarray([], ndx.int64)
@@ -672,7 +671,8 @@
     out = run(model, {"a": anp, "b": bnp})["out"]
 
     np.testing.assert_equal(out, bnp)
-=======
+
+
 # if the precision loss looks concerning, note https://data-apis.org/array-api/latest/API_specification/type_promotion.html#mixing-arrays-with-python-scalars
 @pytest.mark.parametrize(
     "arrays, scalar",
@@ -713,5 +713,4 @@
 )
 def test_promotion_failures(arrays, scalar):
     with pytest.raises(TypeError, match="Cannot promote"):
-        promote(*arrays, scalar)
->>>>>>> 4e5fa522
+        promote(*arrays, scalar)