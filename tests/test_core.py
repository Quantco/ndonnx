# Copyright (c) QuantCo 2023-2025
# SPDX-License-Identifier: BSD-3-Clause

from __future__ import annotations

import re

import numpy as np
import pytest
import spox.opset.ai.onnx.v19 as op

import ndonnx as ndx
import ndonnx.additional as nda
from ndonnx import _data_types as dtypes
from ndonnx._utility import promote

from .utils import assert_array_equal, get_numpy_array_api_namespace, run


def numpy_to_graph_input(arr, eager=False):
    dtype: dtypes.CoreType | dtypes.StructType
    if isinstance(arr, np.ma.MaskedArray):
        dtype = dtypes.into_nullable(dtypes.from_numpy_dtype(arr.dtype))
    else:
        dtype = dtypes.from_numpy_dtype(arr.dtype)
    return (
        ndx.array(
            shape=arr.shape,
            dtype=dtype,
        )
        if not eager
        else ndx.asarray(
            arr,
            dtype=dtype,
        )
    )


@pytest.fixture
def _a():
    return np.array([1, 2, 3])


@pytest.fixture
def _b():
    return np.array([2, 3, 3])


@pytest.fixture
def _c():
    return np.array([[1, 2, 3], [4, 5, 6]])


@pytest.mark.parametrize(
    "dtype, input",
    [
        (ndx.bool, np.array([True, False, True])),
        (ndx.int8, np.array([1, 5, -12], np.int8)),
        (ndx.nbool, np.ma.masked_array([True, True, False], mask=[1, 0, 0])),
        (ndx.nint8, np.ma.masked_array([1, 5, -12], mask=[0, 1, 1], dtype=np.int8)),
    ],
)
@pytest.mark.parametrize("shape", [(3,), ("N",)])
def test_make_graph_input(dtype, input, shape):
    a = ndx.array(shape=shape, dtype=dtype)
    model = ndx.build({"a": a}, {"b": a})
    actual = run(model, {"a": input})
    assert_array_equal(actual["b"], input)


def test_null_promotion():
    a = ndx.array(shape=("N",), dtype=ndx.nfloat64)
    b = ndx.array(shape=("N",), dtype=ndx.float64)
    model = ndx.build({"a": a, "b": b}, {"c": a + b})
    inputs = {
        "a": np.ma.masked_array([1.0, 2.0, 3.0, 4.0], mask=[0, 0, 1, 0]),
        "b": np.array([4.0, 5.0, 6.0, 7.0]),
    }
    actual = run(model, inputs)
    assert_array_equal(actual["c"], np.add(inputs["a"], inputs["b"]))


@pytest.mark.parametrize(
    "array, dtype, expected_dtype",
    [
        ([1, 2, 3], ndx.int64, ndx.int64),
        (np.array([1, 2, 3], np.int64), None, ndx.int64),
        (1, ndx.int64, ndx.int64),
        (1, ndx.float64, ndx.float64),
        (["a", "b"], ndx.utf8, ndx.utf8),
        (np.array(["a", "b"]), None, ndx.utf8),
        (np.array(["a", "b"], object), None, ndx.utf8),
        ("a", ndx.utf8, ndx.utf8),
        (np.array("a"), None, ndx.utf8),
        (np.array("a", object), None, ndx.utf8),
        ([["a"]], None, ndx.utf8),
        (np.array([["a"]]), None, ndx.utf8),
        (np.array([["a"]], object), None, ndx.utf8),
    ],
)
def test_asarray(array, dtype, expected_dtype):
    a = ndx.asarray(array, dtype=dtype)
    assert a.dtype == expected_dtype
    assert_array_equal(np.array(array, expected_dtype.to_numpy_dtype()), a.to_numpy())


@pytest.mark.parametrize(
    "np_arr",
    [
        np.ma.masked_array([1, 2, 3], mask=[0, 0, 1]),
        np.ma.masked_array(1, mask=0),
        np.ma.masked_array(["a", "b"], mask=[1, 0]),
        np.ma.masked_array("a", mask=0),
    ],
)
def test_asarray_masked(np_arr):
    ndx_arr = ndx.asarray(np_arr)
    assert isinstance(ndx_arr, ndx.Array)
    assert isinstance(ndx_arr.to_numpy(), np.ma.MaskedArray)
    assert_array_equal(np_arr, ndx_arr.to_numpy())


@pytest.mark.parametrize(
    "np_arr",
    [
        np.ma.masked_array(["a", "b"], mask=[1, 0], dtype=object),
        np.ma.masked_array("a", mask=0, dtype=object),
    ],
)
def test_asarray_object_dtype(np_arr):
    ndx_arr = ndx.asarray(np_arr)
    assert isinstance(ndx_arr, ndx.Array)
    assert isinstance(ndx_arr.to_numpy(), np.ma.MaskedArray)
    np.testing.assert_array_equal(np_arr, ndx_arr.to_numpy())


def test_basic_eager_add(_a, _b):
    a = ndx.asarray(_a)
    b = ndx.asarray(_b)
    x = ndx.asarray([1]) + 2
    c = a + b + x
    assert_array_equal(c.to_numpy(), _a + _b + np.array([1]) + 2)


def test_string_concatenation():
    a = ndx.asarray(["a", "b", "c"])
    b = ndx.asarray(["d", "e", "f"])
    assert_array_equal((a + b).to_numpy(), np.array(["ad", "be", "cf"]))
    assert_array_equal((a + "d").to_numpy(), np.array(["ad", "bd", "cd"]))


def test_combining_lazy_eager():
    a = ndx.array(shape=(3,), dtype=ndx.int64)
    b = ndx.asarray(np.array([1, 2, 3], dtype=np.int64))
    c = a + b
    assert not c.to_numpy() is not None


def test_basic_indexing():
    a = ndx.asarray([1, 2, 3])
    b = a[0]
    a[0] = 2
    assert (a[0] != b).to_numpy().item()
    assert (a[0] == 2).to_numpy().item()


def test_lazy_array(_a, _b):
    a = numpy_to_graph_input(_a)
    b = ndx.asarray(_b)
    c = a * b

    model = ndx.build({"a": a}, {"c": c})
    actual = run(model, {"a": _a})["c"]
    expected = _a * _b
    assert_array_equal(actual, expected)


def test_indexing(_a):
    a = numpy_to_graph_input(_a)
    b = a[0]

    model = ndx.build({"a": a}, {"b": b})
    actual = run(model, {"a": _a})["b"]
    expected = _a[0]
    assert_array_equal(expected, actual)


@pytest.mark.parametrize(
    "condition, x, y",
    [
        (
            np.array([True, False, False], dtype=np.bool_),
            np.array([1, 2, 3]),
            np.array([3.12, 3.24, -124.0]),
        ),
        (
            np.array([True, False, True], dtype=np.bool_),
            np.ma.masked_array([1, 2, 3], mask=[0, 0, 1]),
            np.array([3.12, 3.24, -124.0]),
        ),
        (
            np.array([True, False, True], dtype=np.bool_),
            np.ma.masked_array([1, 2, 3], mask=[0, 0, 1]),
            np.ma.masked_array([3.12, 3.24, -124.0], mask=[0, 0, 0]),
        ),
    ],
)
def test_where(condition, x, y):
    expected = np.where(condition, x, y)
    condition_onnx = numpy_to_graph_input(condition)
    x_onnx = numpy_to_graph_input(x)
    y_onnx = numpy_to_graph_input(y)
    out = ndx.where(condition_onnx, x_onnx, y_onnx)
    model = ndx.build(
        {"condition": condition_onnx, "x": x_onnx, "y": y_onnx}, {"out": out}
    )
    actual = run(model, {"condition": condition, "x": x, "y": y})["out"]
    # NumPy simply drops the masked array in `np.where`. We do not want to do the same.
    np.testing.assert_array_equal(actual, expected)


def test_indexing_on_scalar():
    res = ndx.asarray(1)
    res = res[()]
    res[()] = 2
    assert res == 2


def test_indexing_on_scalar_mask():
    res = ndx.asarray([])
    res = res[False]
    assert_array_equal(nda.shape(res).to_numpy(), (0, 0))


def test_indexing_with_mask(_a):
    _mask = np.array([True, False, True])

    a = numpy_to_graph_input(_a)
    mask = numpy_to_graph_input(_mask)
    c = ndx.reshape(a[mask], [-1])

    expected_c = _a[_mask]

    model = ndx.build({"a": a, "mask_": mask}, {"c": c})
    actual = run(model, {"a": _a, "mask_": _mask})["c"]
    assert_array_equal(expected_c, actual)


def test_indexing_with_mask_raises(_a):
    a = numpy_to_graph_input(_a)
    mask = ndx.array(shape=(3, 1, 1), dtype=ndx.bool)

    with pytest.raises(IndexError):
        a[mask]


def test_indexing_with_array(_a):
    _index = np.array([0, 2])

    a = numpy_to_graph_input(_a)
    index = numpy_to_graph_input(_index)
    c = ndx.reshape(a[index], [-1])

    expected_c = _a[_index]

    model = ndx.build({"a": a, "index_": index}, {"c": c})
    actual = run(model, {"a": _a, "index_": _index})["c"]
    assert_array_equal(expected_c, actual)


def test_indexing_with_tuple_of_array(_a):
    a = numpy_to_graph_input(_a)
    index = numpy_to_graph_input(np.array([0, 2]))

    with pytest.raises(
        TypeError,
        match=re.escape(f"Index {index} for type {type(index)} not supported"),
    ):
        a[(index,)]


def test_slicing(_a):
    a = numpy_to_graph_input(_a)
    b = a[1:2]

    model = ndx.build({"a": a}, {"b": b})
    actual = run(model, {"a": _a})["b"]
    assert_array_equal(actual, _a[1:2])


def test_indexing_list(_a):
    a = numpy_to_graph_input(_a)

    with pytest.raises(TypeError, match="not supported"):
        a[[0, 2]]


def test_indexing_slice_ellipsis(_c):
    a = numpy_to_graph_input(_c)
    b = a[..., 1]

    model = ndx.build({"a": a}, {"b": b})
    actual = run(model, {"a": _c})["b"]
    expected = _c[..., 1]
    assert_array_equal(actual, expected)


def test_indexing_none(_c):
    _index = (None, 1, None, 1)

    a = numpy_to_graph_input(_c)
    b = a[_index]

    model = ndx.build({"a": a}, {"b": b})
    actual = run(model, {"a": _c})["b"]
    expected = _c[_index]
    assert_array_equal(actual, expected)


def test_illegal_indexing(_a):
    a = numpy_to_graph_input(_a)

    with pytest.raises(TypeError):
        a["invalid", ...]


def test_indexing_with_invalid_rank(_a):
    a = numpy_to_graph_input(_a)

    with pytest.raises(IndexError):
        a[()]

    b = numpy_to_graph_input(np.array([[1, 2], [3, 4]]))
    with pytest.raises(IndexError):
        b[0, 0, 0]
    with pytest.raises(IndexError):
        b[0,]

    b[0, ...]


def test_indexing_set_with_array(_a):
    _index = np.array([0, 2])

    a = numpy_to_graph_input(_a)
    index = numpy_to_graph_input(_index)

    c = a.copy()
    c[index] = 0

    expected_c = _a
    expected_c[_index] = 0

    model = ndx.build({"a": a, "index_": index}, {"c": c})
    actual = run(model, {"a": _a, "index_": _index})["c"]
    assert_array_equal(actual, expected_c)


def test_indexing_set_scalar():
    _a = np.array(2)

    a = numpy_to_graph_input(_a)

    c = a.copy()
    c = ndx.asarray(0)

    expected_c = 0

    model = ndx.build({"a": a}, {"c": c})
    assert_array_equal(expected_c, run(model, {"a": _a})["c"])


# Check if repr does not raise
def test_repr():
    a = ndx.array(shape=(3,), dtype=ndx.int64)
    repr(a)

    b = ndx.asarray([1, 2, 3])
    repr(b)

    c = ndx.array(shape=(3,), dtype=ndx.nint8)
    repr(c)

    d = ndx.asarray(np.array([1, 2, 3], np.int64))
    repr(d)


@pytest.mark.parametrize(
    "rop", ["__radd__", "__rsub__", "__rmul__", "__rtruediv__", "__rpow__", "__rmod__"]
)
def test_rops(rop):
    a = ndx.asarray([1.0, 2.0, 3.0])
    b = ndx.asarray([1.0, 2.0, 3.0])

    res = getattr(a, rop)(b)
    assert_array_equal(res.to_numpy(), getattr(a.to_numpy(), rop)(b.to_numpy()))


def test_rsub():
    a = ndx.asarray([1, 2, 3])

    res = 1 - a
    a_value = a.to_numpy()
    assert a_value is not None
    assert_array_equal(res.to_numpy(), 1 - a_value)


def test_matrix_transpose():
    a = ndx.array(shape=(3, 2, 3), dtype=ndx.int64)
    b = ndx.matrix_transpose(a)

    model = ndx.build({"a": a}, {"b": b})
    npx = get_numpy_array_api_namespace()
    assert_array_equal(
        run(model, {"a": np.arange(3 * 2 * 3, dtype=np.int64).reshape(3, 2, 3)})["b"],
        npx.matrix_transpose(npx.reshape(npx.arange(3 * 2 * 3), (3, 2, 3))),
    )


def test_matrix_transpose_attribute():
    a = ndx.array(shape=(3, 2, 3), dtype=ndx.int64)
    b = a.mT

    model = ndx.build({"a": a}, {"b": b})
    npx = get_numpy_array_api_namespace()
    expected = npx.reshape(npx.arange(3 * 2 * 3), (3, 2, 3)).mT

    assert_array_equal(
        run(model, {"a": np.arange(3 * 2 * 3, dtype=np.int64).reshape(3, 2, 3)})["b"],
        expected,
    )


def test_transpose_attribute():
    a = ndx.array(shape=(3, 2), dtype=ndx.int64)
    b = a.T

    model = ndx.build({"a": a}, {"b": b})
    assert_array_equal(
        np.reshape(np.arange(3 * 2), (3, 2)).T,
        run(model, {"a": np.arange(3 * 2, dtype=np.int64).reshape(3, 2)})["b"],
    )


def test_array_spox_interoperability():
    a = ndx.array(shape=(3, 2), dtype=ndx.nint64)
    add_var = op.add(a.values.data.var, op.const(5, dtype=np.int64))  # type: ignore
    b = ndx.from_spox_var(var=add_var)
    model = ndx.build({"a": a}, {"b": b})
    expected = np.reshape(np.arange(3 * 2), (3, 2)) + 5
    input = np.ma.masked_array(
        np.arange(3 * 2, dtype=np.int64).reshape(3, 2), mask=np.ones((3, 2), dtype=bool)
    )
    actual = run(model, {"a": input})["b"]
    assert_array_equal(actual, expected)


def test_creation_arange():
    a = ndx.arange(0, stop=10)
    assert_array_equal(a.to_numpy(), np.arange(stop=10))

    b = ndx.arange(1, 10)
    assert_array_equal(b.to_numpy(), np.arange(1, 10))

    c = ndx.arange(1, 10, 2)
    assert_array_equal(c.to_numpy(), np.arange(1, 10, 2))

    d = ndx.arange(0.0, None, step=-1)
    assert_array_equal(np.arange(0.0, None, step=-1), d.to_numpy())


def test_creation_full():
    a = ndx.full((2, 3), 5)
    assert_array_equal(a.to_numpy(), np.full((2, 3), 5))

    b = ndx.full((2, 3), 5, dtype=ndx.float32)
    assert_array_equal(b.to_numpy(), np.full((2, 3), 5, dtype=np.float32))
    c = ndx.full((2, 3), "a", dtype=ndx.nutf8)
    assert_array_equal(
        c.to_numpy(), np.ma.masked_array(np.full((2, 3), "a"), mask=False)
    )

    d = ndx.full(2, 5, dtype=ndx.int8)
    assert_array_equal(d.to_numpy(), np.full(2, 5, dtype=np.int8))

    # Check lazy creation
    e = ndx.array(shape=tuple(), dtype=ndx.int64)
    f = ndx.full(e, 10)
    model_proto = ndx.build({"e": e}, {"f": f})
    actual = run(model_proto, {"e": np.array(5, dtype=np.int64)})["f"]
    assert_array_equal(actual, np.array([10] * 5, dtype=np.int64))

    # Note we must know the output shape to export an ONNX artifact.
    g = ndx.array(shape=(2,), dtype=ndx.int64)
    h = ndx.full(g, 10)
    model_proto = ndx.build({"g": g}, {"h": h})
    assert_array_equal(
        run(model_proto, {"g": np.array([2, 3], dtype=np.int64)})["h"],
        np.array([[10, 10, 10], [10, 10, 10]]),
    )


def test_creation_ones_like():
    a = ndx.array(shape=("N",), dtype=ndx.int64)
    b = ndx.ones_like(a)
    model = ndx.build({"a": a}, {"b": b})
    assert_array_equal(
        run(model, {"a": np.array([1, 2, 3], dtype=np.int64)})["b"],
        np.ones(3, dtype=np.int64),
    )


@pytest.mark.parametrize(
    "args, expected",
    [
        ((ndx.int32, ndx.int64), ndx.int64),
        (
            (ndx.asarray([1, 2, 3], ndx.int64), ndx.asarray([1, 2, 3], ndx.int32)),
            ndx.int64,
        ),
        ((ndx.int32, ndx.asarray([1, 2, 3], ndx.int64)), ndx.int64),
        ((ndx.float32, ndx.float64), ndx.float64),
        ((ndx.float64, ndx.int32), ndx.float64),
    ],
)
def test_result_type(args, expected):
    assert ndx.result_type(*args) == expected


def test_ceil():
    a = ndx.asarray(np.array([1.2, 1.3, -13.13]))
    assert_array_equal(ndx.ceil(a).to_numpy(), [2.0, 2.0, -13.0])


def test_propagates_minimal_dtype():
    a = ndx.asarray([1, 2, 4], dtype=ndx.int8)
    b = a + 1
    assert b.dtype == ndx.int8
    assert_array_equal(b.to_numpy(), np.array([2, 3, 5], dtype=np.int8))


@pytest.mark.parametrize(
    "x",
    [
        ndx.asarray([True, False, False]),
        ndx.asarray([False]),
        ndx.asarray([True]),
        ndx.asarray([True, True]),
        ndx.asarray([], dtype=ndx.bool),
    ],
)
def test_all(x):
    assert_array_equal(ndx.all(x).to_numpy(), np.all(x.to_numpy()))


@pytest.mark.parametrize(
    "side",
    [
        "left",
        "right",
    ],
)
def test_searchsorted(side):
    a_val = [0, 1, 2, 5, 5, 6, 10, 15]
    b_val = [0, 1, 2, 3, 4, 5, 6, 7, 8, 10, 10, 15, 20, 20]
    c_val = np.searchsorted(a_val, b_val, side)

    a = ndx.asarray(a_val, dtype=ndx.int64)
    b = ndx.asarray(b_val, dtype=ndx.int64)
    c = ndx.searchsorted(a, b, side=side)
    assert_array_equal(c_val, c.to_numpy())


@pytest.mark.skip(reason="TODO: onnxruntime")
@pytest.mark.parametrize(
    "side",
    [
        "left",
        "right",
    ],
)
def test_searchsorted_nans(side):
    a_val = np.array([0, 1, 2, 5, 5, 6, 10, 15, np.nan])
    b_val = np.array([0, 1, 2, np.nan, np.nan])
    c_val = np.searchsorted(a_val, b_val, side)

    a = ndx.array(shape=(len(a_val),), dtype=ndx.float64)
    b = ndx.array(shape=(len(b_val),), dtype=ndx.float64)
    c = ndx.searchsorted(a, b, side=side)

    model = ndx.build({"a": a, "b": b}, {"c": c})

    assert_array_equal(c_val, run(model, dict(a=a_val, b=b_val))["c"])


def test_searchsorted_raises():
    with pytest.raises(TypeError):
        a = ndx.array(shape=(), dtype=ndx.int64)
        b = ndx.array(shape=(), dtype=ndx.float64)

        ndx.searchsorted(a, b)

    with pytest.raises(ValueError):
        a = ndx.array(shape=(3,), dtype=ndx.int64)
        b = ndx.array(shape=(3,), dtype=ndx.int64)

        ndx.searchsorted(a, b, side="middle")  # type: ignore[arg-type]


def test_truediv():
    x = ndx.asarray([1, 2, 3], dtype=ndx.int64)
    y = ndx.asarray([2, 3, 3], dtype=ndx.int64)
    z = x / y
    assert isinstance(z.dtype, ndx.Floating)
    assert_array_equal(z.to_numpy(), np.array([0.5, 2 / 3, 1.0]))


@pytest.mark.parametrize(
    "dtype",
    [
        ndx.float32,
        ndx.nfloat32,
        ndx.int8,
        ndx.int16,
        ndx.int32,
        ndx.int64,
        ndx.nint8,
        ndx.nint16,
        ndx.nint32,
        ndx.nint64,
    ],
)
def test_prod(dtype):
    x = ndx.asarray([2, 2]).astype(dtype)
    y = ndx.prod(x)
    if isinstance(dtype, ndx.Nullable):
        input = np.asarray([2, 2], dtype=dtype.values.to_numpy_dtype())
        input = np.ma.masked_array(input, mask=False)
    else:
        input = np.asarray([2, 2], dtype=dtype.to_numpy_dtype())
    actual = np.prod(input)

    assert_array_equal(y.to_numpy(), actual)


@pytest.mark.parametrize(
    "dtype",
    [
        ndx.uint8,
        ndx.uint16,
        ndx.uint32,
        ndx.nuint8,
        ndx.nuint16,
        ndx.nuint32,
    ],
)
def test_prod_unsigned(dtype):
    # We intentionally deviate from the Array API standard and reduce for <= uint32
    # using uint32 as our default unsigned type due to lack of kernel support for uint64
    x = ndx.asarray([2, 2]).astype(dtype)
    y = ndx.prod(x)
    if isinstance(dtype, ndx.Nullable):
        input = np.asarray([2, 2], dtype=dtype.values.to_numpy_dtype())
        input = np.ma.masked_array(input, mask=False)
    else:
        input = np.asarray([2, 2], dtype=dtype.to_numpy_dtype())
    actual = np.prod(input).astype(np.uint32)

    assert_array_equal(y.to_numpy(), actual)


@pytest.mark.parametrize(
    "dtype",
    [
        ndx.float64,
        ndx.nfloat64,
        ndx.uint64,
        ndx.nuint64,
    ],
)
def test_prod_no_implementation(dtype):
    x = ndx.asarray([2, 2]).astype(dtype)
    with pytest.raises(TypeError):
        ndx.prod(x)


def test_array_creation_with_invalid_fields():
    with pytest.raises(TypeError):
        ndx.Array._from_fields(
            ndx.nutf8,
            values=ndx.array(shape=(3,), dtype=ndx.int32),
            invalid_field=ndx.array(shape=(3,), dtype=ndx.utf8),
        )

    with pytest.raises(TypeError):
        ndx.Array._from_fields(
            ndx.nutf8,
            values=ndx.array(shape=(3,), dtype=ndx.int32),
            null=ndx.array(shape=(3,), dtype=ndx.bool),
        )

    with pytest.raises(TypeError):
        ndx.Array._from_fields(
            ndx.utf8,
            values=ndx.array(shape=(3,), dtype=ndx.utf8),
        )

    with pytest.raises(TypeError):
        ndx.Array._from_fields(
            ndx.utf8,
            values=ndx.array(shape=(3,), dtype=ndx.int32)._core(),
        )


def test_promote_nullable():
    with pytest.warns(DeprecationWarning):
        assert ndx.promote_nullable(np.int64) == ndx.nint64


@pytest.mark.parametrize(
    "operation", [ndx.sin, ndx.cos, ndx.tan, ndx.sinh, ndx.mean, ndx.sum, ndx.abs]
)
@pytest.mark.parametrize("dtype", [ndx.utf8, ndx.nutf8, ndx.bool, ndx.nbool])
def test_numerical_unary_operations_fail_on_non_numeric_input(operation, dtype):
    a = ndx.array(shape=(3,), dtype=dtype)
    with pytest.raises(
        ndx.UnsupportedOperationError, match="Unsupported operand type for"
    ):
        operation(a)


def test_string_shape_operations():
    a = ndx.asarray(["a", "b", "c"])
    b = ndx.broadcast_to(a, (2, 3))
    assert_array_equal(b.to_numpy(), np.array([["a", "b", "c"], ["a", "b", "c"]]))

    c = ndx.concat([a, a], axis=0)
    assert_array_equal(c.to_numpy(), np.array(["a", "b", "c", "a", "b", "c"]))


@pytest.mark.parametrize(
    "dtype",
    [
        ndx.utf8,
        ndx.bool,
    ],
)
def test_zeros(dtype):
    x = ndx.zeros((2, 3), dtype=dtype)
    assert_array_equal(x.to_numpy(), np.zeros((2, 3), dtype=dtype.to_numpy_dtype()))


@pytest.mark.xfail(reason="https://github.com/onnx/onnx/issues/6276")
def test_empty_concat_eager():
    a = ndx.asarray([], ndx.int64)
    b = ndx.asarray([1, 2, 3], ndx.int64)
    out = ndx.concat([a, b], axis=0)
    assert_array_equal(out.to_numpy(), b.to_numpy())


def test_empty_concat_lazy_known_shape():
    a = ndx.array(shape=(0,), dtype=ndx.int64)
    b = ndx.array(shape=(3,), dtype=ndx.int64)
    out = ndx.concat([a, b])
    model = ndx.build({"a": a, "b": b}, {"out": out})

    anp = np.array([], np.int64)
    bnp = np.array([1, 2, 3], np.int64)

    out = run(model, {"a": anp, "b": bnp})["out"]

    assert_array_equal(out, bnp)


def test_empty_concat_lazy_unknown_shape():
    a = ndx.array(shape=(None,), dtype=ndx.int64)
    b = ndx.array(shape=(None,), dtype=ndx.int64)
    out = ndx.concat([a, b])
    model = ndx.build({"a": a, "b": b}, {"out": out})

    anp = np.array([], np.int64)
    bnp = np.array([1, 2, 3], np.int64)

    out = run(model, {"a": anp, "b": bnp})["out"]

    assert_array_equal(out, bnp)


# if the precision loss looks concerning, note https://data-apis.org/array-api/latest/API_specification/type_promotion.html#mixing-arrays-with-python-scalars
@pytest.mark.parametrize(
    "arrays, scalar",
    [
        ([ndx.array(shape=("N",), dtype=ndx.uint8)], 1),
        ([ndx.array(shape=("N",), dtype=ndx.uint8)], -1),
        ([ndx.array(shape=("N",), dtype=ndx.int8)], 1),
        ([ndx.array(shape=("N",), dtype=ndx.nint8)], 1),
        ([ndx.array(shape=("N",), dtype=ndx.nint8)], 1),
        ([ndx.array(shape=("N",), dtype=ndx.float64)], 0.123456789),
        ([ndx.array(shape=("N",), dtype=ndx.float64)], np.float64(0.123456789)),
        ([ndx.array(shape=("N",), dtype=ndx.float32)], 0.123456789),
        (
            [
                ndx.array(shape=("N",), dtype=ndx.float32),
                ndx.asarray([1.5], dtype=ndx.float64),
            ],
            0.123456789,
        ),
        ([ndx.asarray(["a", "b"], dtype=ndx.utf8)], "hello"),
    ],
)
def test_scalar_promote(arrays, scalar):
    args = arrays + [scalar]
    *updated_arrays, updated_scalar = promote(*args)
    assert all(isinstance(array, ndx.Array) for array in updated_arrays)
    assert isinstance(updated_scalar, ndx.Array)
    assert updated_scalar.shape == ()
    assert all(array.dtype == updated_scalar.dtype for array in updated_arrays)


@pytest.mark.parametrize(
    "arrays, scalar",
    [
        ([ndx.asarray(["a", "b"], dtype=ndx.utf8)], 1),
        ([ndx.asarray([1, 2], dtype=ndx.int32)], "hello"),
    ],
)
def test_promotion_failures(arrays, scalar):
    with pytest.raises(TypeError, match="Cannot promote"):
        promote(*arrays, scalar)


@pytest.mark.skipif(
    np.__version__ <= "1",
    reason="Cross kind scalar promotion not specified in NumPy < 2",
)
@pytest.mark.parametrize(
    "x, y",
    [
        (np.asarray([1, 2, 3], dtype=np.int64), 1.12),
        (1.23, np.asarray([1, 2, 3], dtype=np.int64)),
        (True, np.asarray([1, 2, 3], dtype=np.int8)),
        (np.asarray([True, False]), 1.12),
        (np.asarray([True, False]), 4),
        (np.asarray([1.23, 2.34]), True),
        (np.asarray([1.23, 2.34]), 2),
    ],
)
def test_cross_kind_promotions(x, y):
    np_result = x + y
    if isinstance(x, np.ndarray):
        x = ndx.asarray(x)
    if isinstance(y, np.ndarray):
        y = ndx.asarray(y)
    onnx_result = x + y
    assert_array_equal(onnx_result.to_numpy(), np_result)


@pytest.mark.parametrize(
    "x, y, expected",
    [
        ([0], [], []),
        ([[0], [0]], [0, 0, 0], [[0, 0, 0], [0, 0, 0]]),
        ([1, 2, 3],) * 3,
        ([],) * 3,
    ],
)
@pytest.mark.parametrize(
    "x_dtype, y_dtype, expected_dtype",
    [
        (ndx.int64,) * 3,
        (ndx.nint64,) * 3,
        (ndx.float64,) * 3,
        (ndx.nfloat64,) * 3,
        (ndx.int64, ndx.nint64, ndx.nint64),
        (ndx.float64, ndx.nfloat64, ndx.nfloat64),
        (ndx.nint64, ndx.float64, ndx.nfloat64),
    ],
)
def test_where_equal_arrays(x, y, expected, x_dtype, y_dtype, expected_dtype):
    cond = ndx.array(shape=(), dtype=ndx.bool)
    x = ndx.asarray(x).astype(x_dtype)
    y = ndx.asarray(y).astype(y_dtype)

    result = ndx.where(cond, x, y)

    assert result.dtype == expected_dtype
    # NumPy simply drops the masked array in `np.where`. We do not want to do the same.
    np.testing.assert_array_equal(result.to_numpy(), expected)


@pytest.mark.parametrize(
    "x, expected_shape",
    [
        (ndx.array(shape=(1, 2), dtype=ndx.utf8), (1, 2)),
        (ndx.array(shape=(1, 2), dtype=ndx.nuint8), (1, 2)),
        (ndx.array(shape=(1, None, 5), dtype=ndx.nuint8), (1, None, 5)),
        (ndx.array(shape=("N", "M"), dtype=ndx.float64), (None, None)),
        (
            ndx.reshape(
                ndx.array(shape=(4,), dtype=ndx.utf8),
                ndx.array(shape=(1,), dtype=ndx.int64),
            ),
            (None,),
        ),
        (
            ndx.reshape(ndx.array(shape=(4,), dtype=ndx.utf8), ndx.asarray([2, 2])),
            (2, 2),
        ),
    ],
)
def test_lazy_array_shape(x, expected_shape):
    assert x.shape == expected_shape


@pytest.mark.parametrize(
    "x, shape",
    [
        (
            ndx.array(shape=("N",), dtype=ndx.utf8),
            ndx.array(shape=("M",), dtype=ndx.int64),
        ),
        (
            ndx.array(shape=("N", 1), dtype=ndx.utf8),
            ndx.array(shape=("N"), dtype=ndx.int64),
        ),
        (
            ndx.array(shape=(1,), dtype=ndx.utf8),
            ndx.array(shape=("N"), dtype=ndx.int64),
        ),
        (
            ndx.array(shape=(), dtype=ndx.utf8),
            ndx.array(shape=("N"), dtype=ndx.int64),
        ),
    ],
)
def test_dynamic_reshape_has_no_static_shape(x, shape):
    with pytest.raises(ValueError, match="Could not determine static shape"):
        ndx.reshape(x, shape).shape


@pytest.mark.skipif(
    not np.__version__.startswith("2"), reason="NumPy >= 2 used for test assertions"
)
@pytest.mark.parametrize("include_initial", [True, False])
@pytest.mark.parametrize(
    "array_dtype",
    [ndx.int32, ndx.int64, ndx.float32, ndx.float64, ndx.uint8, ndx.uint16, ndx.uint32],
)
@pytest.mark.parametrize(
    "array, axis",
    [
        ([1, 2, 3], None),
        ([100, 100], None),
        ([1, 2, 3], 0),
        ([[1, 2], [3, 4]], 0),
        ([[1, 2], [3, 4]], 1),
        ([[1, 2, 50], [3, 4, 5]], 1),
        ([[[[1]]], [[[3]]]], 0),
        ([[[[1]]], [[[3]]]], 1),
    ],
)
@pytest.mark.parametrize(
    "cumsum_dtype",
    [None, ndx.int32, ndx.float32, ndx.float64, ndx.uint8, ndx.int8],
)
def test_cumulative_sum(array, axis, include_initial, array_dtype, cumsum_dtype):
    a = ndx.asarray(array, dtype=array_dtype)
    assert_array_equal(
        ndx.cumulative_sum(
            a, include_initial=include_initial, axis=axis, dtype=cumsum_dtype
        ).to_numpy(),
        np.cumulative_sum(
            np.asarray(array, a.dtype.to_numpy_dtype()),
            include_initial=include_initial,
            axis=axis,
            dtype=cumsum_dtype.to_numpy_dtype() if cumsum_dtype is not None else None,
        ),
    )


def test_no_unsafe_cumulative_sum_cast():
    with pytest.raises(
        ndx.UnsupportedOperationError,
        match="Unsupported operand type for cumulative_sum",
    ):
        a = ndx.asarray([1, 2, 3], ndx.uint64)
        ndx.cumulative_sum(a)

    with pytest.raises(
        ndx.UnsupportedOperationError,
        match="Unsupported dtype parameter for cumulative_sum",
    ):
        a = ndx.asarray([1, 2, 3], ndx.int32)
        ndx.cumulative_sum(a, dtype=ndx.uint64)


@pytest.mark.parametrize("keepdims", [True, False])
@pytest.mark.parametrize("func", [np.argmax, np.argmin])
@pytest.mark.parametrize(
    "x",
    [
<<<<<<< HEAD
        (np.argmax, np.array([1, 2, 3, 4, 5], dtype=np.int32)),
        (np.argmax, np.array([[1, 2, 3], [4, 5, 6]], dtype=np.int32)),
        (np.argmax, np.array([1, 2, 3, 4, 5], dtype=np.int8)),
        (np.argmax, np.array([1, 2, 3, 4, 5], dtype=np.float32)),
        (np.argmax, np.array([1, 2, 3, 4, 5], dtype=np.float64)),
        (np.argmin, np.array([1, 2, 3, 4, 5], dtype=np.float32)),
        (np.argmin, np.array([[-11, 2, 3], [4, 5, -6]], dtype=np.int32)),
        (np.argmin, np.array([1, 2, 3, 4, 5], dtype=np.float64)),
        (np.argmin, np.array([1, 2, 3, 4, 5], dtype=np.int16)),
        (np.argmax, np.array([1, 2, 3, 4, 5], dtype=np.int64)),
        (np.argmin, np.array([1, 2, 3, 4, 5], dtype=np.int64)),
=======
        np.array([[1, 2, 3], [4, 5, 6]], dtype=np.int32),
        np.array([[-11, 2, 3], [4, 5, -6]], dtype=np.int32),
        # Test all types
        np.array([1, 2, 3, 4, 5], dtype=np.int8),
        np.array([1, 2, 3, 4, 5], dtype=np.int16),
        np.array([1, 2, 3, 4, 5], dtype=np.int32),
        np.array([1, 2, 3, 4, 5], dtype=np.int32),
        np.array([1, 2, 3, 4, 5], dtype=np.uint8),
        np.array([1, 2, 3, 4, 5], dtype=np.uint16),
        # (np.argmin, np.array([1, 2, 3, 4, 5], dtype=np.uint64)), -> onnxruntime
        np.array([1, 2, 3, 4, 5], dtype=np.float32),
        np.array([1, 2, 3, 4, 5], dtype=np.float64),
>>>>>>> 8a8b74fb
    ],
)
def test_argmaxmin(func, x, keepdims):
    np_result = func(x, keepdims=keepdims)
    ndx_result = getattr(ndx, func.__name__)(
        ndx.asarray(x), keepdims=keepdims
    ).to_numpy()
<<<<<<< HEAD
    assert_array_equal(np_result, ndx_result)
=======
    assert_array_equal(np_result, ndx_result)


# Pending ORT 1.19 conda-forge release before this becomes supported:
# https://github.com/conda-forge/onnxruntime-feedstock/pull/128
@pytest.mark.parametrize("func", [np.argmax, np.argmin])
@pytest.mark.parametrize(
    "x",
    [
        np.array([1, 2, 3, 4, 5], dtype=np.int64),
        # np.array([1, 2, 3, 4, 5], dtype=np.uint32), -> onnxruntime
    ],
)
def test_argmaxmin_unsupported_kernels(func, x):
    import onnxruntime as ort

    if ort.__version__.startswith("19"):
        warnings.warn(
            "Please remove this test and update `argmax` and `argmin` to reflect expanded kernel support.",
            Warning,
        )

    with pytest.raises(TypeError):
        getattr(ndx, func.__name__)(ndx.asarray(x))


@pytest.mark.parametrize(
    "x, index",
    [
        (
            ndx.asarray([1, 2, 3, 4, 5]),
            ndx.asarray([[True, True, False, False, True]], dtype=ndx.bool),
        ),
        (
            ndx.asarray([1, 2, 3, 4, 5]),
            ndx.asarray([True, False, False, True], dtype=ndx.bool),
        ),
    ],
)
def test_getitem_bool_raises(x, index):
    with pytest.raises(IndexError):
        x[index]
>>>>>>> 8a8b74fb
<|MERGE_RESOLUTION|>--- conflicted
+++ resolved
@@ -999,32 +999,19 @@
 @pytest.mark.parametrize(
     "x",
     [
-<<<<<<< HEAD
-        (np.argmax, np.array([1, 2, 3, 4, 5], dtype=np.int32)),
-        (np.argmax, np.array([[1, 2, 3], [4, 5, 6]], dtype=np.int32)),
-        (np.argmax, np.array([1, 2, 3, 4, 5], dtype=np.int8)),
-        (np.argmax, np.array([1, 2, 3, 4, 5], dtype=np.float32)),
-        (np.argmax, np.array([1, 2, 3, 4, 5], dtype=np.float64)),
-        (np.argmin, np.array([1, 2, 3, 4, 5], dtype=np.float32)),
-        (np.argmin, np.array([[-11, 2, 3], [4, 5, -6]], dtype=np.int32)),
-        (np.argmin, np.array([1, 2, 3, 4, 5], dtype=np.float64)),
-        (np.argmin, np.array([1, 2, 3, 4, 5], dtype=np.int16)),
-        (np.argmax, np.array([1, 2, 3, 4, 5], dtype=np.int64)),
-        (np.argmin, np.array([1, 2, 3, 4, 5], dtype=np.int64)),
-=======
         np.array([[1, 2, 3], [4, 5, 6]], dtype=np.int32),
         np.array([[-11, 2, 3], [4, 5, -6]], dtype=np.int32),
         # Test all types
         np.array([1, 2, 3, 4, 5], dtype=np.int8),
         np.array([1, 2, 3, 4, 5], dtype=np.int16),
         np.array([1, 2, 3, 4, 5], dtype=np.int32),
-        np.array([1, 2, 3, 4, 5], dtype=np.int32),
+        np.array([1, 2, 3, 4, 5], dtype=np.int64),
         np.array([1, 2, 3, 4, 5], dtype=np.uint8),
         np.array([1, 2, 3, 4, 5], dtype=np.uint16),
+        np.array([1, 2, 3, 4, 5], dtype=np.uint32),
         # (np.argmin, np.array([1, 2, 3, 4, 5], dtype=np.uint64)), -> onnxruntime
         np.array([1, 2, 3, 4, 5], dtype=np.float32),
         np.array([1, 2, 3, 4, 5], dtype=np.float64),
->>>>>>> 8a8b74fb
     ],
 )
 def test_argmaxmin(func, x, keepdims):
@@ -1032,33 +1019,7 @@
     ndx_result = getattr(ndx, func.__name__)(
         ndx.asarray(x), keepdims=keepdims
     ).to_numpy()
-<<<<<<< HEAD
     assert_array_equal(np_result, ndx_result)
-=======
-    assert_array_equal(np_result, ndx_result)
-
-
-# Pending ORT 1.19 conda-forge release before this becomes supported:
-# https://github.com/conda-forge/onnxruntime-feedstock/pull/128
-@pytest.mark.parametrize("func", [np.argmax, np.argmin])
-@pytest.mark.parametrize(
-    "x",
-    [
-        np.array([1, 2, 3, 4, 5], dtype=np.int64),
-        # np.array([1, 2, 3, 4, 5], dtype=np.uint32), -> onnxruntime
-    ],
-)
-def test_argmaxmin_unsupported_kernels(func, x):
-    import onnxruntime as ort
-
-    if ort.__version__.startswith("19"):
-        warnings.warn(
-            "Please remove this test and update `argmax` and `argmin` to reflect expanded kernel support.",
-            Warning,
-        )
-
-    with pytest.raises(TypeError):
-        getattr(ndx, func.__name__)(ndx.asarray(x))
 
 
 @pytest.mark.parametrize(
@@ -1076,5 +1037,4 @@
 )
 def test_getitem_bool_raises(x, index):
     with pytest.raises(IndexError):
-        x[index]
->>>>>>> 8a8b74fb
+        x[index]