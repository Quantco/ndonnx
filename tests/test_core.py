--- conflicted
+++ resolved
@@ -850,11 +850,8 @@
     result = ndx.where(cond, x, y)
 
     assert result.dtype == expected_dtype
-<<<<<<< HEAD
     # NumPy simply drops the masked array in `np.where`. We do not want to do the same.
     np.testing.assert_array_equal(result.to_numpy(), expected)
-=======
-    np.testing.assert_equal(result.to_numpy(), expected)
 
 
 @pytest.mark.parametrize(
@@ -904,5 +901,4 @@
 )
 def test_dynamic_reshape_has_no_static_shape(x, shape):
     with pytest.raises(ValueError, match="Could not determine static shape"):
-        ndx.reshape(x, shape).shape
->>>>>>> b6ce910d
+        ndx.reshape(x, shape).shape