# Copyright (c) QuantCo 2023-2025
# SPDX-License-Identifier: BSD-3-Clause
import json
import operator

import numpy as np
import pytest
from packaging.version import parse

import ndonnx._refactor as ndx
from ndonnx._refactor import _dtypes as dtypes

from .utils import assert_equal_dtype_shape


def build_and_run(fn, *np_args):
    # Only works for core data types
    import onnxruntime as ort

    ins_np = {f"in{i}": arr for i, arr in enumerate(np_args)}
    ins = {
        k: ndx.Array(shape=a.shape, dtype=dtypes.from_numpy(a.dtype))
        for k, a in ins_np.items()
    }

    out = {"out": fn(*ins.values())}
    mp = ndx.build(ins, out)
    session = ort.InferenceSession(mp.SerializeToString())
    (out,) = session.run(None, {f"{k}": a for k, a in ins_np.items()})
    return out


def constant_prop(fn, *np_args):
    return fn(*[ndx.asarray(a) for a in np_args]).unwrap_numpy()


@pytest.mark.parametrize(
    "op",
    [
        operator.add,
        operator.sub,
        operator.mul,
    ],
)
@pytest.mark.parametrize(
    "scalar, dtype, res_dtype",
    [
        (1, ndx.int32, ndx.int32),
        (1.0, ndx.int32, ndx.float64),
        (1.0, ndx.float32, ndx.float32),
        (1.0, ndx.float64, ndx.float64),
        (1.0, ndx.nfloat64, ndx.nfloat64),
        (1.0, ndx.nint32, ndx.nfloat64),
    ],
)
def test_ops_pyscalar_coretypes(scalar, dtype, res_dtype, op):
    shape = ("N",)
    arr = ndx.Array(shape=shape, dtype=dtype)

    assert_equal_dtype_shape(op(scalar, arr), res_dtype, shape)
    assert_equal_dtype_shape(op(arr, scalar), res_dtype, shape)


@pytest.mark.parametrize(
    "dtype1, dtype2, res_dtype",
    [
        (ndx.int32, ndx.int32, ndx.int32),
        (ndx.int64, ndx.int32, ndx.int64),
        (ndx.float64, ndx.int32, ndx.float64),
        (ndx.nint32, ndx.int32, ndx.nint32),
    ],
)
def test_type_promotion_standard_types(dtype1, dtype2, res_dtype):
    shape = ("N",)
    res = ndx.Array(shape=shape, dtype=dtype1) + ndx.Array(shape=shape, dtype=dtype2)

    assert_equal_dtype_shape(res, res_dtype, shape)


@pytest.mark.parametrize(
    "dtype1, dtype2, res_dtype",
    [
        (ndx.int32, ndx.int32, ndx.int32),
        (ndx.int64, ndx.int32, ndx.int64),
        (ndx.bool, ndx.bool, ndx.bool),
    ],
)
def test_type_promotion_or(dtype1, dtype2, res_dtype):
    shape = ("N",)
    res = ndx.Array(shape=shape, dtype=dtype1) | ndx.Array(shape=shape, dtype=dtype2)

    assert_equal_dtype_shape(res, res_dtype, shape)


def test_value_prop():
    arr = ndx.Array(value=1)
    np.testing.assert_allclose((arr + arr).unwrap_numpy(), np.array(2))

    with pytest.raises(ValueError, match="no propagated value available"):
        ndx.Array(shape=("N",), dtype=ndx.int32).unwrap_numpy()


@pytest.mark.parametrize(
    "fun",
    [
        operator.add,
        operator.eq,
        operator.ge,
        operator.gt,
        operator.le,
        operator.lt,
        operator.mod,
        operator.mul,
        operator.ne,
        operator.pow,
        operator.sub,
        operator.truediv,
    ],
)
@pytest.mark.parametrize(
    "dtype",
    [
        np.float32,
        np.float64,
        np.int8,
        np.int16,
        np.int32,
        np.int64,
        np.uint8,
        np.uint16,
        np.uint32,
        np.uint64,
    ],
)
@pytest.mark.parametrize("values", [[], 1, [1], [1, 2], [[1], [2]]])
def test_numerical_ops_with_ort_compat(dtype, values, fun):
    np_arr = np.asarray(values, dtype=dtype)

    expected = fun(np_arr, np_arr)

    candidate = build_and_run(fun, np_arr, np_arr)
    np.testing.assert_array_equal(candidate, expected)

    candidate = constant_prop(fun, np_arr, np_arr)
    np.testing.assert_array_equal(expected, candidate)


def test_indexing_shape():
    arr = ndx.Array(shape=("N", "M"), dtype=ndx.nint32)
    assert arr[0, :]._tyarray.shape == ("M",)
    assert arr[0, :].shape == (None,)


@pytest.mark.parametrize(
    "idx", [(0, ...), (-1, ...), (0, ...), (..., 0), (None, ..., -1)]
)
@pytest.mark.parametrize("np_array", [np.asarray([[1, 2]]), np.asarray([1, 2])])
def test_indexing_value_prop_scalar_index(np_array, idx):
    arr = ndx.asarray(np_array)
    assert arr[idx].shape == np_array[idx].shape
    assert arr[idx].dtype == arr.dtype
    np.testing.assert_array_equal(arr[idx].unwrap_numpy(), np_array[idx])


@pytest.mark.parametrize("np_array", [np.asarray([[1, 2]]), np.asarray([1, 2])])
def test_indexing_value_prop_scalar_slice(np_array):
    arr = ndx.asarray(np_array)
    idx = (slice(None, 1), ...)
    assert arr[idx].shape == np_array[idx].shape
    assert arr[idx].dtype == arr.dtype
    np.testing.assert_array_equal(arr[idx].unwrap_numpy(), np_array[idx])


def test_indexing_value_prop_tuple_index():
    np_arr = np.asarray([[1, 2]])
    arr = ndx.asarray(np_arr)
    for idx in np.ndindex(arr.shape):  # type: ignore
        el = arr[idx]
        assert el.shape == ()
        assert el.dtype == arr.dtype
        np.testing.assert_array_equal(el.unwrap_numpy(), np_arr[idx])


@pytest.mark.parametrize("idx", [(0, 1), (-1, ...), (..., 1), (-1, ..., 1)])
@pytest.mark.parametrize(
    "np_array",
    [np.asarray([[42, 42]]), np.ma.asarray([[42, 42]])],
)
def test_indexing_setitem_scalar(np_array, idx):
    np_array = np_array.copy()
    arr = ndx.asarray(np_array.copy())
    arr[idx] = -1
    np_array[idx] = -1
    np.testing.assert_array_equal(arr.unwrap_numpy(), np_array)


@pytest.mark.parametrize(
    "np_array, idx",
    [
        (np.array([False, False]), (slice(None, None, -1),)),
        (np.array([False, False]), (slice(None, None, -2),)),
        (
            np.full((0, 2), dtype=bool, fill_value=True),
            (slice(None), slice(None, None, 2)),
        ),
    ],
)
def test_indexing_slicing(np_array, idx):
    np_array = np_array.copy()
    arr = ndx.asarray(np_array)

    np.testing.assert_array_equal(arr[idx].unwrap_numpy(), np_array[idx])
    arr[idx] = -1
    np_array[idx] = -1
    np.testing.assert_array_equal(arr.unwrap_numpy(), np_array)


def test_indexing_assign_to_zero_dim():
    np_array = np.array([])
    arr = ndx.asarray(np_array)

    idx = ...
    np.testing.assert_array_equal(arr[idx].unwrap_numpy(), np_array[idx])
    arr[idx] = ndx.asarray(np_array)
    np_array[idx] = np_array.copy()
    np.testing.assert_array_equal(arr.unwrap_numpy(), np_array)


@pytest.mark.parametrize("idx_list", ([[True, False], [False, True]], [True, False]))
def test_indexing_boolean_array(idx_list):
    np_arr = np.ones((2, 2), np.float64)
    arr = ndx.asarray(np_arr)

    np_idx = np.array(idx_list)
    idx = ndx.asarray(np_idx)

    update = 42.0
    np_arr[np_idx] = update
    arr[idx] = update
    np.testing.assert_array_equal(arr.unwrap_numpy(), np_arr)


@pytest.mark.skip(reason="Unclear index type")
def test_indexing_boolean_array_equivalent_nonzero():
    idx_list = [True, False]
    np_arr = np.ones((2, 2), np.float64)
    arr1 = ndx.asarray(np_arr)
    arr2 = ndx.asarray(np_arr)

    np_idx = np.array(idx_list)
    idx = ndx.asarray(np_idx)

    arr1[idx] = 42.0
    arr2[ndx.nonzero(idx)] = 42.0

    np_arr[np.nonzero(np_idx)] = 42

    np.testing.assert_array_equal(arr1.unwrap_numpy(), np_arr)


@pytest.mark.skip(reason="Indexing with integer arrays is not defined by the standard.")
def test_indexing_set_with_int_array():
    np_a = np.array([1, 2, 3])
    np_index = np.array([0, 2])

    a = ndx.asarray(np_a)
    index = ndx.asarray(np_index)

    c = a.copy()
    c[index] = 0

    expected_c = np_a
    expected_c[np_index] = 0

    np.testing.assert_array_equal(expected_c, c.unwrap_numpy(), strict=True)


@pytest.mark.parametrize("value", ["foo", np.array("foo"), np.array(["foo"])])
@pytest.mark.parametrize("string_dtype", [ndx.utf8, ndx.nutf8])
def test_string_arrays(value, string_dtype):
    arr = ndx.asarray(value).astype(string_dtype)

    assert "foobar" == (arr + "bar").unwrap_numpy()
    assert "barfoo" == ("bar" + arr).unwrap_numpy()

    arr2 = ndx.reshape(arr, (1,))
    if string_dtype == ndx.utf8:
        assert arr2[0] == arr
    else:
        assert (arr2._tyarray[0] == arr._tyarray).unwrap_numpy()


def test_repr_eager():
    assert "array(data: [1], shape=(1,), dtype=Int64)" == str(
        ndx.asarray(np.array([1], np.int64))
    )
    assert "array(data: [1], mask: None, shape=(1,), dtype=NInt64)" == str(
        ndx.asarray(np.ma.array([1], np.int64))
    )
    assert "array(data: [1], mask: [True], shape=(1,), dtype=NInt64)" == str(
        ndx.asarray(np.ma.array([1], mask=[True], dtype=np.int64))
    )


def test_repr_lazy():
    assert "array(data: *lazy*, shape=('N',), dtype=Int64)" == str(
        ndx.Array(shape=("N",), dtype=ndx.int64)
    )
    assert "array(data: *lazy*, mask: *lazy*, shape=('N',), dtype=NInt64)" == str(
        ndx.Array(shape=("N",), dtype=ndx.nint64)
    )


def test_schema_v1():
    a = ndx.array(shape=("N",), dtype=ndx.int64)
    b = ndx.array(shape=("N",), dtype=ndx.nint64)
    mp = ndx.build({"a": a, "b": b}, {"c": a + b})

    meta = json.loads({el.key: el.value for el in mp.metadata_props}["ndonnx_schema"])

    # Schema as used prior to the rewrite
    expected = {
        "input_schema": {
            "a": {"author": "ndonnx", "meta": None, "type_name": "Int64"},
            "b": {"author": "ndonnx", "meta": None, "type_name": "NInt64"},
        },
        "output_schema": {
            "c": {"author": "ndonnx", "meta": None, "type_name": "NInt64"}
        },
        "version": 1,
    }
    assert meta == expected


@pytest.mark.parametrize("np_arr2", [np.array([2]), np.array([-2])])
def test_remainder(np_arr2):
    np_arr1 = np.array([-3, -1, 2, 3])

    candidate = ndx.asarray(np_arr1) % ndx.asarray(np_arr2)
    np.testing.assert_array_equal(
        candidate.unwrap_numpy(), np_arr1 % np_arr2, strict=True
    )


def test_dynamic_shape_propagates_staticlly_known_shape():
    shape = (
        2,
        2,
    )
    assert tuple(ndx.ones(shape).dynamic_shape.unwrap_numpy()) == shape
    assert tuple(ndx.ones(shape)._tyarray.dynamic_shape.unwrap_numpy()) == shape


@pytest.mark.parametrize(
    "np_left, right",
    [
        (np.array([-1, -128, 10], np.int8), 2),
        (np.array([-1, -128, 10], np.int8), np.array(2, np.uint16)),
        (np.array([-1, -128, 10], np.int8), np.array(0, np.uint16)),
        (2, np.array([0, 1, 2], np.int8)),
        (np.array(2, np.uint16), np.array([0, 1, 2], np.int8)),
        (np.array(0, np.uint16), np.array([0, 1, 2], np.int8)),
        (np.array(3, np.uint16), np.array(1, np.uint8)),
    ],
)
def test_bitshift_right(np_left, right):
    def to_ndx_if_array(obj: np.ndarray | int) -> ndx.Array | int:
        if isinstance(obj, np.ndarray):
            return ndx.asarray(obj)
        return obj

    ndx_left = to_ndx_if_array(np_left)
    ndx_right = to_ndx_if_array(right)

    np_res = np_left >> right
    ndx_res = ndx_left >> ndx_right

    np.testing.assert_array_equal(
        ndx_res.unwrap_numpy(), np_res, strict=parse(np.__version__).major >= 2
    )  # type: ignore


@pytest.mark.parametrize(
    "left, right",
    [
        # Overflow is undefined behavior (C++ and Rust seem to cycle
        # at least on some architectures)
        # (np.array(1, np.int32), np.array(32, np.int16)),
        (np.array([-1, -128, 10], np.int8), 2),
        (np.array([-1, -128, 10], np.int8), np.array(2, np.uint16)),
        (np.array([-1, -128, 10], np.int8), np.array(0, np.uint16)),
        (2, np.array([0, 1, 2], np.int8)),
        (np.array(2, np.uint16), np.array([0, 1, 2], np.int8)),
        (np.array(0, np.uint16), np.array([0, 1, 2], np.int8)),
        (np.array(3, np.uint16), np.array(1, np.uint8)),
    ],
)
@pytest.mark.skipif(
    parse(np.__version__).major < 2, reason="NumPy 1.x has different casting rules."
)
def test_bitshift_left(left, right):
    def to_ndx_if_array(obj: np.ndarray | int) -> ndx.Array | int:
        if isinstance(obj, np.ndarray):
            return ndx.asarray(obj)
        return obj

    ndx_left = to_ndx_if_array(left)
    ndx_right = to_ndx_if_array(right)

    np_res = left << right
    ndx_res = ndx_left << ndx_right

    np.testing.assert_array_equal(ndx_res.unwrap_numpy(), np_res, strict=True)  # type: ignore


def test_masked_clip():
    x = ndx.asarray(np.ma.MaskedArray([1, 2, 3, 4], [True, False, True, False]))
    res = ndx.clip(x, 0, 3)
    np.testing.assert_array_equal(
        res.unwrap_numpy(), np.ma.MaskedArray([1, 2, 3, 3], [True, False, True, False])
    )


@pytest.mark.xfail(reason="Not implemented, yet")
def test_masked_where():
    cond = ndx.asarray(
        np.ma.MaskedArray([True, True, False, False], [True, False, True, False])
    )
    x = ndx.asarray([1, 2, 3, 4])
    y = ndx.asarray([10, 20, 30, 40])
    res = ndx.where(cond, x, y)
    np.testing.assert_array_equal(
        res.unwrap_numpy(), np.ma.MaskedArray([0, 0, 0, 0], [True, False, True, False])
    )


@pytest.mark.parametrize("scalar", [True, False, 0, 1, 0.0, -0.0, np.float32(1)])
def test_asarray_matches_numpy(scalar):
    is_np2 = np.__version__.startswith("2")
    np.testing.assert_array_equal(
        np.asarray(scalar), ndx.asarray(scalar).unwrap_numpy(), strict=is_np2
    )


_NP_INTEGER_DTYPES = [
    np.int8,
    np.int16,
    np.int32,
    np.int64,
    np.uint8,
    np.uint16,
    np.uint32,
    np.uint64,
]


@pytest.mark.parametrize("np_dtype", _NP_INTEGER_DTYPES)
def test_isin_with_type_promotion(np_dtype):
    np_arr = np.asarray([1, 2, 3], dtype=np_dtype)
    test_elements = [1, 2.2, 3.8]

    np_res = np.isin(np_arr, test_elements)

    res = ndx.extensions.isin(ndx.asarray(np_arr), test_elements)

    np.testing.assert_equal(res.unwrap_numpy(), np_res, strict=True)


@pytest.mark.parametrize(
<<<<<<< HEAD
    "np_dtype",
    [np.int64, np.uint16, np.dtype("datetime64[s]"), np.dtype("timedelta64[s]")],
)
def test_put(np_dtype):
    np_idx = np.array([0, 2], np.int64)
    np_arr = np.array([1, 2, 3], dtype=np_dtype)
    arr = ndx.asarray(np_arr)
    idx = ndx.asarray(np_idx)

    np.put(np_arr, np_idx, np.asarray(5, dtype=np_dtype))
    ndx.extensions.put(arr, idx, ndx.asarray(5, dtype=dtypes.from_numpy(np_dtype)))
=======
    "arrays",
    [
        (np.asarray([1, 2, 3]), np.asarray([5])),
        (np.asarray([[1], [2], [3]]), np.asarray([5])),
        (np.asarray([[1], [2], [3]]), np.asarray([5]), -5),
    ],
)
def test_broadcast_shapes(arrays):
    np_result = np.broadcast_arrays(*arrays)
    ndx_arrays = [ndx.asarray(arr) for arr in arrays]
    ndx_result = ndx.broadcast_arrays(*ndx_arrays)
    for np_arr, ndx_arr in zip(np_result, ndx_result):
        np.testing.assert_equal(np_arr, ndx_arr.unwrap_numpy())
>>>>>>> d431758e
<|MERGE_RESOLUTION|>--- conflicted
+++ resolved
@@ -467,7 +467,6 @@
 
 
 @pytest.mark.parametrize(
-<<<<<<< HEAD
     "np_dtype",
     [np.int64, np.uint16, np.dtype("datetime64[s]"), np.dtype("timedelta64[s]")],
 )
@@ -479,7 +478,9 @@
 
     np.put(np_arr, np_idx, np.asarray(5, dtype=np_dtype))
     ndx.extensions.put(arr, idx, ndx.asarray(5, dtype=dtypes.from_numpy(np_dtype)))
-=======
+
+
+@pytest.mark.parametrize(
     "arrays",
     [
         (np.asarray([1, 2, 3]), np.asarray([5])),
@@ -492,5 +493,4 @@
     ndx_arrays = [ndx.asarray(arr) for arr in arrays]
     ndx_result = ndx.broadcast_arrays(*ndx_arrays)
     for np_arr, ndx_arr in zip(np_result, ndx_result):
-        np.testing.assert_equal(np_arr, ndx_arr.unwrap_numpy())
->>>>>>> d431758e
+        np.testing.assert_equal(np_arr, ndx_arr.unwrap_numpy())