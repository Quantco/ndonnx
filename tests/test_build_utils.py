--- conflicted
+++ resolved
@@ -1,19 +1,12 @@
 # Copyright (c) QuantCo 2023-2025
 # SPDX-License-Identifier: BSD-3-Clause
-import json
-from pathlib import Path
-
 import json
 from pathlib import Path
 
 import pytest
 
 import ndonnx as ndx
-<<<<<<< HEAD
 import ndonnx._typed_array as tydx
-=======
-from ndonnx import _data_types as dtypes
->>>>>>> 27ec891b
 
 
 @pytest.mark.parametrize(
@@ -47,43 +40,6 @@
     assert {node.name for node in model_proto.graph.output} == {
         "output_values",
         "output_null",
-<<<<<<< HEAD
-=======
-    ]
-
-
-@pytest.mark.parametrize(
-    "dtype",
-    [
-        ndx.int8,
-        ndx.int16,
-        ndx.int32,
-        ndx.int64,
-        ndx.float32,
-        ndx.float64,
-        ndx.utf8,
-        ndx.bool,
-        ndx.uint8,
-        ndx.uint16,
-        ndx.uint32,
-        ndx.uint64,
-    ],
-)
-def test_no_namemangling_for_standard_types(dtype):
-    a = ndx.array(shape=("N",), dtype=dtype)
-    model_proto = ndx.build({"input": a}, {"output": a})
-    assert [node.name for node in model_proto.graph.input] == ["input"]
-    assert [node.name for node in model_proto.graph.output] == ["output"]
-    a = ndx.array(shape=("N",), dtype=dtypes.into_nullable(dtype))
-    model_proto = ndx.build({"input": a}, {"output": a})
-    assert {node.name for node in model_proto.graph.input} == {
-        "input_values",
-        "input_null",
-    }
-    assert {node.name for node in model_proto.graph.output} == {
-        "output_values",
-        "output_null",
->>>>>>> 27ec891b
     }
 
 
@@ -116,11 +72,7 @@
         ndx.utf8,
     ],
 )
-<<<<<<< HEAD
-def test_schema_against_snapshots(dtype):
-=======
 def test_schema_against_snapshots(dtype, update_schema_snapshots):
->>>>>>> 27ec891b
     # We must not break backwards compatibility. We test every type we
     # support that it keeps producing the same schema.
 
@@ -129,29 +81,10 @@
 
     mp = ndx.build({"a": a}, {"b": b})
 
-<<<<<<< HEAD
-    # These files should not be update automatically
-    fname = Path(__file__).parent / f"schemas/{dtype}.json"
-
-    # Only set to `True` temporarily and only if there was a
-    # deliberate update to the schema.
-    update = False
-    if update:
-=======
-    # These files should not be update automatically!
-    # File names follow NumPy's __str__ semantics for primitive data
-    # types and generally uses lower case. ndonnx does not have the
-    # same __str__ semantics today.
-    if dtype == ndx.bool:
-        dtype = "bool"
-    elif dtype == ndx.nbool:
-        dtype = "nbool"
-    else:
-        dtype = str(dtype).lower()
+    dtype = str(dtype).lower()
     fname = Path(__file__).parent / f"schemas/{dtype}.json"
 
     if update_schema_snapshots:
->>>>>>> 27ec891b
         # Ensure a stable order
         metadata = sorted(mp.metadata_props, key=lambda el: el.key)
         with open(fname, "w+") as f:
@@ -168,12 +101,8 @@
         {el.key: el.value for el in mp.metadata_props}["ndonnx_schema"]
     )
 
-<<<<<<< HEAD
     assert expected_schemas == candidate_schemas
 
     # test json round trip of schema data
     assert candidate_schemas["input_schema"]["a"] == a.dtype.__ndx_infov1__.__dict__
-    assert candidate_schemas["output_schema"]["b"] == b.dtype.__ndx_infov1__.__dict__
-=======
-    assert expected_schemas == candidate_schemas
->>>>>>> 27ec891b
+    assert candidate_schemas["output_schema"]["b"] == b.dtype.__ndx_infov1__.__dict__