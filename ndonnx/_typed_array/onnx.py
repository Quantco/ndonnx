--- conflicted
+++ resolved
@@ -528,10 +528,6 @@
 
         # The ellipsis is somewhere else in the key. We replace them
         # with slices.
-<<<<<<< HEAD
-        # TODO: there is likely room for further improvements.
-=======
->>>>>>> 07fb35b4
         length_ellipsis = self.ndim - (len(key) - 1)
         expanded_key = (
             key[: key.index(...)]
