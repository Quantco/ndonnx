--- conflicted
+++ resolved
@@ -247,7 +247,6 @@
         return ndx.zeros(nda.shape(x), dtype=dtype or x.dtype, device=device)
 
     def ones_like(self, x, dtype=None, device=None):
-<<<<<<< HEAD
         return ndx.ones(x.shape, dtype=dtype or x.dtype, device=device)
 
     def make_array(self, shape, dtype, eager_value=None):
@@ -278,7 +277,4 @@
         if isinstance(index, ndx.Array):
             index = index._core()
 
-        return x._transmute(lambda corearray: corearray[index])
-=======
-        return ndx.ones(nda.shape(x), dtype=dtype or x.dtype, device=device)
->>>>>>> 84b8f4d0
+        return x._transmute(lambda corearray: corearray[index])