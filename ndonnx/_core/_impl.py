# Copyright (c) QuantCo 2023-2024
# SPDX-License-Identifier: BSD-3-Clause

from __future__ import annotations

import functools
import warnings
from collections import namedtuple
from collections.abc import Callable, Iterable
from typing import TYPE_CHECKING, Literal

import numpy as np

import ndonnx as ndx
import ndonnx._data_types as dtypes
import ndonnx._opset_extensions as opx
from ndonnx._utility import promote
from ndonnx.additional import make_nullable

from ._interface import OperationsBlock

if TYPE_CHECKING:
    from ndonnx._array import Array
    from ndonnx._corearray import _CoreArray


class CoreOperationsImpl(OperationsBlock):
    # elementwise.py

    def abs(self, x):
        return _unary_op(x, opx.abs)

    def acos(self, x):
        return _unary_op(x, opx.acos, dtypes.float32)

    def acosh(self, x):
        return _unary_op(x, opx.acosh, dtypes.float32)

    def add(self, x, y) -> ndx.Array:
        x, y = promote(x, y)
        out_dtype = x.dtype
        if out_dtype in (ndx.nutf8, ndx.utf8):
            return _binary_op(x, y, opx.string_concat)
        return _via_i64_f64(opx.add, [x, y])

    def asin(self, x):
        return _unary_op(x, opx.asin, dtypes.float32)

    def asinh(self, x):
        return _unary_op(x, opx.asinh, dtypes.float32)

    def atan(self, x):
        return _unary_op(x, opx.atan, dtypes.float32)

    def atan2(self, y, x):
        return self.atan(self.divide(y, x))

    def atanh(self, x):
        return _unary_op(x, opx.atanh, dtypes.float32)

    def bitwise_and(self, x, y):
        # FIXME: Bitwise operations like this one should raise a type
        # error when encountering booleans!
        x, y = promote(x, y)
        if x.dtype in (dtypes.bool, dtypes.nbool):
            return self.logical_and(x, y)

        return _binary_op(x, y, opx.bitwise_and)

    # TODO: ONNX standard -> not cyclic
    def bitwise_left_shift(self, x, y):
        return _binary_op(
            x, y, lambda a, b: opx.bit_shift(a, b, direction="LEFT"), dtypes.uint64
        )

    def bitwise_invert(self, x):
        x = ndx.asarray(x)
        if x.dtype in (dtypes.bool, dtypes.nbool):
            return self.logical_not(x)
        return _unary_op(x, opx.bitwise_not)

    def bitwise_or(self, x, y):
        x, y = promote(x, y)
        if x.dtype in (dtypes.bool, dtypes.nbool):
            return self.logical_or(x, y)
        return _binary_op(x, y, opx.bitwise_or)

    # TODO: ONNX standard -> not cyclic
    def bitwise_right_shift(self, x, y):
        x, y = promote(x, y)
        return _binary_op(
            x,
            y,
            lambda x, y: opx.bit_shift(x, y, direction="RIGHT"),
            dtypes.uint64,
        )

    def bitwise_xor(self, x, y):
        if x.dtype in (dtypes.bool, dtypes.nbool):
            return self.logical_xor(x, y)
        return _binary_op(x, y, opx.bitwise_xor)

    def ceil(self, x):
        if isinstance(x.dtype, (dtypes.Floating, dtypes.NullableFloating)):
            return _unary_op(x, opx.ceil, dtypes.float64)
        return ndx.asarray(x, copy=False)

    def cos(self, x):
        return _unary_op(x, opx.cos, dtypes.float32)

    def cosh(self, x):
        return _unary_op(x, opx.cosh, dtypes.float32)

    def divide(self, x, y):
        x, y = promote(x, y)
        if not isinstance(x.dtype, (dtypes.Numerical, dtypes.NullableNumerical)):
            raise TypeError(f"Unsupported dtype for divide: {x.dtype}")
        bits = (
            ndx.iinfo(x.dtype).bits
            if isinstance(x.dtype, (dtypes.Integral, dtypes.NullableIntegral))
            else ndx.finfo(x.dtype).bits
        )
        via_dtype = (
            dtypes.float64
            if bits > 32 or x.dtype in (dtypes.nuint32, dtypes.uint32)
            else dtypes.float32
        )
        return _variadic_op([x, y], opx.div, via_dtype=via_dtype, cast_return=False)

    def equal(self, x, y) -> Array:
        x, y = promote(x, y)
        if isinstance(x.dtype, (dtypes.Integral, dtypes.NullableIntegral)):
            return _variadic_op([x, y], opx.equal, dtypes.int64, cast_return=False)
        else:
            return _binary_op(x, y, opx.equal)

    def exp(self, x):
        return _unary_op(x, opx.exp, dtypes.float32)

    def expm1(self, x):
        return self.subtract(self.exp(x), 1)

    def floor(self, x):
        x = ndx.asarray(x)
        if isinstance(x.dtype, (dtypes.Floating, dtypes.NullableFloating)):
            return _unary_op(x, opx.floor, dtypes.float64)
        return x

    def floor_divide(self, x, y):
        x, y = promote(x, y)
        dtype = x.dtype
        out = self.floor(self.divide(x, y))
        if isinstance(
            dtype,
            (
                dtypes.Integral,
                dtypes.NullableIntegral,
                dtypes.Unsigned,
                dtypes.NullableUnsigned,
            ),
        ):
            out = out.astype(dtype)
        return out

    def greater(self, x, y):
        return _via_i64_f64(opx.greater, [x, y], cast_return=False)

    def greater_equal(self, x, y):
        return _via_i64_f64(opx.greater_or_equal, [x, y], cast_return=False)

    def isfinite(self, x):
        return self.logical_not(self.isinf(x))

    def isinf(self, x):
        x = ndx.asarray(x)
        if isinstance(x.dtype, (dtypes.Floating, dtypes.NullableFloating)):
            return _unary_op(x, opx.isinf)
        return ndx.full(x.shape, fill_value=False)

    def isnan(self, x):
        if not isinstance(x.dtype, (dtypes.Floating, dtypes.NullableFloating)):
            return ndx.full_like(x, False, dtype=dtypes.bool)
        else:
            return _unary_op(x, opx.isnan)

    def less(self, x, y):
        return _via_i64_f64(opx.less, [x, y], cast_return=False)

    def less_equal(self, x, y):
        x, y = ndx.asarray(x), ndx.asarray(y)
        if ndx.result_type(x, y) in (dtypes.utf8, dtypes.nutf8):
            return self.less(x, y) | self.equal(x, y)
        else:
            return _via_i64_f64(opx.less_or_equal, [x, y], cast_return=False)

    def log(self, x):
        return _unary_op(x, opx.log, dtypes.float64)

    def log1p(self, x):
        return self.add(self.log(x), ndx.asarray(1, x.dtype))

    def log2(self, x):
        return self.log(x) / np.log(2)

    def log10(self, x):
        return self.log(x) / np.log(10)

    def logaddexp(self, x, y):
        return self.log(self.exp(x) + self.exp(y))

    def logical_and(self, x, y):
        x, y = promote(x, y)
        if x.dtype not in (dtypes.bool, dtypes.nbool):
            raise TypeError(f"Unsupported dtype for logical_and: {x.dtype}")

        # If one of the operands is True and the broadcasted shape can be guaranteed to be the other array's shape,
        # we can return this other array directly.
        if (
            x.to_numpy() is not None
            and x.to_numpy().size == 1
            and x.ndim <= y.ndim
            and x.to_numpy().item()
        ):
            return y.copy()
        elif (
            y.to_numpy() is not None
            and y.to_numpy().size == 1
            and y.ndim <= x.ndim
            and y.to_numpy().item()
        ):
            return x.copy()
        return _binary_op(x, y, opx.and_)

    def logical_not(self, x):
        return _unary_op(x, opx.not_)

    def logical_or(self, x, y):
        x, y = ndx.asarray(x), ndx.asarray(y)
        dtype = ndx.result_type(x.dtype, y.dtype)
        if dtype not in (dtypes.bool, dtypes.nbool):
            raise TypeError(f"Unsupported dtype for logical_or: {dtype}")
        # If one of the operands is False and the broadcasted shape can be guaranteed to be the other array's shape,
        # we can return this other array directly.
        if (
            x.to_numpy() is not None
            and x.to_numpy().size == 1
            and x.ndim <= y.ndim
            and not x.to_numpy().item()
        ):
            return y.copy()
        elif (
            y.to_numpy() is not None
            and y.to_numpy().size == 1
            and y.ndim <= x.ndim
            and not y.to_numpy().item()
        ):
            return x.copy()
        return _binary_op(x, y, opx.or_)

    def logical_xor(self, x, y):
        return _binary_op(x, y, opx.xor)

    def multiply(self, x, y):
        x, y = promote(x, y)
        dtype = ndx.result_type(x, y)
        via_dtype: dtypes.CoreType
        if isinstance(dtype, (dtypes.Integral, dtypes.NullableIntegral)) or dtype in (
            dtypes.nbool,
            dtypes.bool,
        ):
            via_dtype = dtypes.int64
        elif isinstance(dtype, (dtypes.Floating, dtypes.NullableFloating)):
            via_dtype = dtypes.float64
        else:
            raise TypeError(f"Unsupported dtype for multiply: {dtype}")
        return _binary_op(x, y, opx.mul, via_dtype)

    def negative(self, x):
        if isinstance(
            x.dtype, (dtypes.Unsigned, dtypes.NullableUnsigned)
        ) or x.dtype in (ndx.int16, ndx.nint16):
            return _unary_op(x, opx.neg, dtypes.int64)
        return _unary_op(x, opx.neg)

    def positive(self, x):
        if not isinstance(x.dtype, (dtypes.Numerical, dtypes.NullableNumerical)):
            raise TypeError(f"Unsupported dtype for positive: {x.dtype}")
        return x.copy()

    def pow(self, x, y):
        x, y = ndx.asarray(x), ndx.asarray(y)
        dtype = ndx.result_type(x, y)
        if isinstance(dtype, (dtypes.Unsigned, dtypes.NullableUnsigned)):
            return _binary_op(x, y, opx.pow, dtypes.int64)
        else:
            return _binary_op(x, y, opx.pow)

    def remainder(self, x, y):
        return _binary_op(x, y, lambda x, y: opx.mod(x, y, fmod=1))

    def round(self, x):
        x = ndx.asarray(x)
        if isinstance(x.dtype, (dtypes.Floating, dtypes.NullableFloating)):
            return _unary_op(x, opx.round)
        else:
            return x

    def sign(self, x):
        (x_values,), (x_null,) = _split_nulls_and_values(x)
        out_values = self.where(x_values > 0, 1, self.where(x_values < 0, -1, 0))
        if x_null is None:
            return out_values
        else:
            return make_nullable(out_values, x_null)

    def sin(self, x):
        return _unary_op(x, opx.sin, dtypes.float64)

    def sinh(self, x):
        return _unary_op(x, opx.sinh, dtypes.float64)

    def square(self, x):
        return self.multiply(x, x)

    def sqrt(self, x):
        return _unary_op(x, opx.sqrt, dtypes.float32)

    def subtract(self, x, y):
        x, y = promote(x, y)
        if isinstance(
            x.dtype, (dtypes.Unsigned, dtypes.NullableUnsigned)
        ) or x.dtype in (dtypes.int16, dtypes.int8, dtypes.nint16, dtypes.nint8):
            via_dtype = dtypes.int64
        else:
            via_dtype = None
        return _binary_op(x, y, opx.sub, via_dtype=via_dtype)

    def tan(self, x):
        return _unary_op(x, opx.tan, dtypes.float32)

    def tanh(self, x):
        return _unary_op(x, opx.tanh, dtypes.float32)

    def trunc(self, x):
        x = ndx.asarray(x)
        if isinstance(x.dtype, (dtypes.Floating, dtypes.NullableFloating)):
            return self.where(x < 0, self.ceil(x), self.floor(x))
        return x

    # linalg.py

    def matmul(self, x, y):
        return _via_i64_f64(opx.matmul, [x, y])

    # searching.py

    def argmax(self, x, axis=None, keepdims=False):
        if axis is None:
            reshaped_x = ndx.reshape(x, [-1])._core()
            if keepdims:
                return _from_corearray(
                    opx.reshape(
                        opx.arg_max(reshaped_x, axis=0, keepdims=False),
                        opx.const([1 for x in range(x.ndim)], dtype=dtypes.int64),
                    )
                )
            else:
                return _from_corearray(
                    opx.reshape(
                        opx.arg_max(reshaped_x, axis=0, keepdims=False),
                        opx.const([], dtype=dtypes.int64),
                    )
                )
        return _via_i64_f64(lambda x: opx.arg_max(x, axis=axis, keepdims=keepdims), [x])

    def argmin(self, x, axis=None, keepdims=False):
        if axis is None:
            reshaped_x = ndx.reshape(x, [-1])._core()
            if keepdims:
                return _from_corearray(
                    opx.reshape(
                        opx.arg_min(reshaped_x, axis=0, keepdims=False),
                        opx.const([1 for x in range(x.ndim)], dtype=dtypes.int64),
                    )
                )
            else:
                return _from_corearray(
                    opx.reshape(
                        opx.arg_min(reshaped_x, axis=0, keepdims=False),
                        opx.const([], dtype=dtypes.int64),
                    )
                )
        return _via_i64_f64(lambda x: opx.arg_min(x, axis=axis, keepdims=keepdims), [x])

    def nonzero(self, x):
        if x.ndim == 0:
            return [ndx.arange(0, x != 0, dtype=dtypes.int64)]

        ret_full_flattened = ndx.reshape(
            _from_corearray(opx.ndindex(opx.shape(x)))[x != 0],
            [-1],
        )

        return [
            ndx.reshape(
                _from_corearray(
                    opx.gather_elements(
                        ret_full_flattened._core(),
                        ndx.arange(
                            i,
                            ret_full_flattened.shape[0],
                            x.ndim,
                            dtype=dtypes.int64,
                        )._core(),
                    )
                ),
                [-1],
            )
            for i in range(x.ndim)
        ]

    def searchsorted(
        self,
        x1,
        x2,
        *,
        side: Literal["left", "right"] = "left",
        sorter: ndx.Array | None = None,
    ):
        if x1.ndim != 1:
            raise TypeError("x1 must be a 1-dimensional array")
        if sorter is not None:
            if not isinstance(sorter.dtype, ndx.Integral):
                raise TypeError("sorter must be an array of integers")
            x1 = ndx.take(x1, sorter)

        if side not in ("left", "right"):
            raise ValueError("side must be 'left' or 'right'")

        nan_mask = ndx.isnan(x2)
        combined = ndx.concat([x1, x2])
        positions = ndx.unique_all(combined).inverse_indices + 1

        unique_x1 = ndx.unique_all(x1)
        counts = unique_x1.counts[unique_x1.inverse_indices]

        indices_x1, indices_x2 = map(
            _from_corearray, opx.get_indices(x1._core(), x2._core(), positions._core())
        )

        how_many = ndx.zeros(ndx.asarray(combined.shape) + 1, dtype=dtypes.int64)
        how_many[
            ndx.where(indices_x1 + 1 <= combined.shape[0], indices_x1 + 1, indices_x1)
        ] = counts
        how_many = ndx.cumulative_sum(how_many, include_initial=True)

        ret = ndx.zeros(x2.shape, dtype=dtypes.int64)

        if side == "left":
            ret = how_many[indices_x2]
            ret[nan_mask] = ndx.asarray(x1.shape, dtype=dtypes.int64) - 1
        else:
            ret = how_many[indices_x2 + 1]
            ret[nan_mask] = ndx.asarray(x1.shape, dtype=dtypes.int64)

        return ret

    def where(self, condition, x, y):
        condition, x, y = ndx.asarray(condition), ndx.asarray(x), ndx.asarray(y)
        if x.dtype != y.dtype:
            x, y = promote(x, y)
        if isinstance(condition.dtype, dtypes.Nullable) and not isinstance(
            x.dtype, (dtypes.Nullable, dtypes.CoreType)
        ):
            raise TypeError("where condition is nullable, but both outputs are not")
        if condition.to_numpy() is not None and condition.dtype == dtypes.bool:
            if (
                condition.to_numpy().size == 1
                and condition.to_numpy().ndim <= x.ndim
                and condition.to_numpy().item()
            ):
                return x.copy()
            elif (
                condition.to_numpy().size == 1
                and condition.to_numpy().ndim <= y.ndim
                and not condition.to_numpy().item()
            ):
                return y.copy()
        if x.dtype == y.dtype and x.to_numpy() is not None and y.to_numpy() is not None:
            if isinstance(x.to_numpy(), np.ma.MaskedArray):
                if np.ma.allequal(x.to_numpy(), y.to_numpy(), fill_value=False):
                    return ndx.asarray(
                        np.broadcast_arrays(x.to_numpy(), y.to_numpy())[0]
                    )
            else:
                cond = np.equal(x.to_numpy(), y.to_numpy())
                if isinstance(x.dtype, ndx.Floating):
                    cond |= np.isnan(x.to_numpy()) & np.isnan(y.to_numpy())
                if cond.all():
                    return ndx.asarray(
                        np.broadcast_arrays(x.to_numpy(), y.to_numpy())[0]
                    )
        condition_values = (
            condition.values if condition.dtype == ndx.nbool else condition
        )

        # generic layout operation, work over both arrays with same data type to apply the condition
        def where_dtype_agnostic(a: ndx.Array, b: ndx.Array) -> ndx.Array:
            if a.dtype != b.dtype:
                raise ValueError("The dtype of both arrays must be the same")
            if a.dtype == dtypes.bool:
                return ndx.logical_xor(
                    ndx.logical_and(condition_values, a),
                    ndx.logical_and(~condition_values, b),
                )
            elif a.dtype in (dtypes.int8, dtypes.int16):
                return _from_corearray(
                    opx.where(
                        condition_values._core(),
                        a.astype(dtypes.int32)._core(),
                        b.astype(dtypes.int32)._core(),
                    )
<<<<<<< HEAD
                )
            elif a.dtype in (dtypes.uint16, dtypes.uint32, dtypes.uint64):
                return _from_corearray(
                    opx.where(
                        condition_values._core(),
                        a.astype(dtypes.int64)._core(),
                        b.astype(dtypes.int64)._core(),
                    )
=======
>>>>>>> 4583e131
                ).astype(a.dtype)
            elif isinstance(a.dtype, dtypes.CoreType):
                return _from_corearray(
                    opx.where(
                        condition_values._core(),
                        a._core(),
                        b._core(),
                    )
                )
            else:
                fields = {}
                for name in a.dtype._fields():
                    fields[name] = where_dtype_agnostic(
                        getattr(a, name), getattr(b, name)
                    )
                return ndx.Array._from_fields(a.dtype, **fields)

        output = where_dtype_agnostic(x, y)
        if condition.dtype == ndx.nbool:
            # propagate null if present
            if not isinstance(output.dtype, dtypes.Nullable):
                output = make_nullable(output, condition.null)
            else:
                output.null = output.null | condition.null
        return output

    # set.py
    def unique_all(self, x):
        new_dtype = x.dtype
        if isinstance(x.dtype, dtypes.Integral) or x.dtype in (
            dtypes.bool,
            dtypes.nbool,
        ):
            new_dtype = dtypes.int64
        elif isinstance(x.dtype, dtypes.Floating):
            warnings.warn(
                "Float unique_all is incomplete as nans are not handled correctly in onnxruntime"
            )
            new_dtype = dtypes.float64

        flattened = ndx.reshape(x, [-1])
        transformed = flattened.astype(new_dtype)._core()

        ret_opd = opx.unique(transformed, sorted=True)

        # FIXME: I think we can simply use arange/ones+cumsum or something for the indices
        # maybe: indices = opx.cumsum(ones_like(flattened, dtype=dtypes.i64), axis=ndx.asarray(0))
        indices = opx.squeeze(
            opx.ndindex(opx.shape(flattened._core())),
            opx.const([1], dtype=dtypes.int64),
        )

        ret = namedtuple("ret", ["values", "indices", "inverse_indices", "counts"])

        values = _from_corearray(ret_opd[0])
        indices = _from_corearray(indices[ret_opd[1]])
        inverse_indices = ndx.reshape(_from_corearray(ret_opd[2]), x.shape)
        counts = _from_corearray(ret_opd[3])

        return ret(
            values=values,
            indices=indices,
            inverse_indices=inverse_indices,
            counts=counts,
        )

    def unique_counts(self, x):
        ret = namedtuple("ret", ["values", "counts"])
        ret_all = self.unique_all(x)
        return ret(values=ret_all.values, counts=ret_all.counts)

    def unique_inverse(self, x):
        ret = namedtuple("ret", ["values", "inverse_indices"])
        ret_all = self.unique_all(x)
        return ret(values=ret_all.values, inverse_indices=ret_all.inverse_indices)

    def unique_values(self, x):
        return self.unique_all(x).values

    # sorting.py

    def argsort(self, x, *, axis=-1, descending=False, stable=True):
        if axis < 0:
            axis += x.ndim
        _len = opx.shape(x._core(), start=axis, end=axis + 1)
        return _via_i64_f64(
            lambda x: opx.top_k(x, _len, largest=descending, axis=axis)[1], [x]
        )

    def sort(self, x, *, axis=-1, descending=False, stable=True):
        if axis < 0:
            axis += x.ndim
        _len = opx.shape(x._core(), start=axis, end=axis + 1)
        return _via_i64_f64(
            lambda x: opx.top_k(x, _len, largest=descending, axis=axis)[0], [x]
        )

    # statistical.py
    def cumulative_sum(
        self,
        x,
        *,
        axis: int | None = None,
        dtype: dtypes.CoreType | dtypes.StructType | None = None,
        include_initial: bool = False,
    ):
        if not isinstance(x.dtype, ndx.CoreType):
            return NotImplemented
        if axis is None:
            if x.ndim <= 1:
                axis = 0
            else:
                raise ValueError("axis must be specified for multi-dimensional arrays")
        out = _from_corearray(
            opx.cumsum(
                x._core(), axis=opx.const(axis), exclusive=int(not include_initial)
            )
        )
        if dtype is not None:
            out = out.astype(dtype)
        return out

    def max(self, x, *, axis=None, keepdims: bool = False):
        if axis is None:
            axes = []
        elif not isinstance(axis, Iterable):
            axes = [axis]
        else:
            axes = axis  # type: ignore

        if isinstance(x.dtype, dtypes.NullableFloating):
            fill_value = dtypes.get_finfo(x.dtype.values).min
            x = self.where(x.null, fill_value, x.values)
        elif isinstance(x.dtype, dtypes.NullableIntegral):
            fill_value = dtypes.get_iinfo(x.dtype.values).min
            x = self.where(x.null, fill_value, x.values)
        if not isinstance(x.dtype, dtypes.Numerical):
            raise TypeError("min is not supported for non-numeric types")

        return _via_i64_f64(
            lambda x: opx.reduce_max(
                x,
                opx.const(axes, dtype=dtypes.int64),
                keepdims=keepdims,
                noop_with_empty_axes=axis is not None,
            ),
            [x],
        )

    def mean(self, x, *, axis=None, keepdims: bool = False):
        return self.sum(x, axis=axis, keepdims=keepdims) / self.sum(
            ndx.full_like(x, 1), axis=axis, keepdims=keepdims
        )

    def min(self, x, *, axis=None, keepdims: bool = False):
        if axis is None:
            axes = []
        elif not isinstance(axis, Iterable):
            axes = [axis]
        else:
            axes = axis  # type: ignore

        if isinstance(x.dtype, dtypes.NullableFloating):
            fill_value = dtypes.get_finfo(x.dtype.values).max
            x = self.where(x.null, fill_value, x.values)
        elif isinstance(x.dtype, dtypes.NullableIntegral):
            fill_value = dtypes.get_iinfo(x.dtype.values).max
            x = self.where(x.null, fill_value, x.values)
        if not isinstance(x.dtype, dtypes.Numerical):
            raise TypeError("min is not supported for non-numeric types")

        return _via_i64_f64(
            lambda x: opx.reduce_min(
                x,
                opx.const(axes, dtype=dtypes.int64),
                keepdims=keepdims,
                noop_with_empty_axes=axis is not None,
            ),
            [x],
        )

    def prod(
        self,
        x,
        *,
        axis=None,
        dtype: dtypes.CoreType | dtypes.StructType | None = None,
        keepdims: bool = False,
    ):
        if axis is None:
            axes = []
        elif not isinstance(axis, Iterable):
            axes = [axis]
        else:
            axes = axis  # type: ignore

        if isinstance(x.dtype, dtypes.NullableNumerical):
            fill_value = ndx.asarray(1, dtype=x.dtype.values)
            x = self.where(x.null, fill_value, x.values)
        if not isinstance(x.dtype, dtypes.Numerical):
            raise TypeError("prod is not supported for non-numeric types")

        if dtype is not None:
            x = x.astype(dtype)

        out = _via_upcast(
            lambda x: opx.reduce_prod(
                x,
                opx.const(axes, dtype=dtypes.int64),
                keepdims=keepdims,
                noop_with_empty_axes=axis is not None,
            ),
            [x],
            int_dtype=dtypes.int64,
            float_dtype=dtypes.float32,
        )

        if isinstance(x.dtype, dtypes.Unsigned):
            out = out.astype(dtypes.uint64)
        elif isinstance(x.dtype, dtypes.NullableUnsigned):
            out = out.astype(dtypes.nuint64)

        return out

    def clip(
        self,
        x,
        *,
        min=None,
        max=None,
    ):
        input = x.copy()
        if min is not None:
            min = ndx.asarray(min)
        if max is not None:
            max = ndx.asarray(max)
        if (
            min is not None
            and max is not None
            and min.ndim == 0
            and max.ndim == 0
            and isinstance(x.dtype, dtypes.Numerical)
        ):
            x, min, max = promote(x, min, max)
            if isinstance(x.dtype, dtypes._NullableCore):
                out_null = x.null
                x_values = x.values._core()
                clipped = _from_corearray(opx.clip(x_values, min._core(), max._core()))
                clipped = Array._from_fields(x.dtype, values=clipped, null=out_null)
            else:
                clipped = _from_corearray(opx.clip(x._core(), min._core(), max._core()))
            if isinstance(x.dtype, (dtypes.Floating, dtypes.NullableFloating)):
                return ndx.where(ndx.isnan(input), np.nan, clipped)
            else:
                return clipped
        else:
            if max is not None:
                x = ndx.where(x <= max, x, max)
            if min is not None:
                x = ndx.where(x >= min, x, min)
            if isinstance(x.dtype, (dtypes.Floating, dtypes.NullableFloating)):
                return ndx.where(ndx.isnan(input), np.nan, x)
            else:
                return x

    def std(
        self,
        x,
        axis=None,
        keepdims: bool = False,
        correction=0.0,
        dtype: dtypes.StructType | dtypes.CoreType | None = None,
    ):
        dtype = x.dtype if dtype is None else dtype
        if not isinstance(dtype, dtypes.CoreType):
            raise TypeError("std is not supported for non-core types")
        return self.sqrt(
            self.var(
                x, axis=axis, keepdims=keepdims, correction=correction, dtype=dtype
            )
        )

    def sum(
        self,
        x,
        *,
        axis=None,
        dtype: dtypes.StructType | dtypes.CoreType | None = None,
        keepdims: bool = False,
    ):
        if axis is None:
            axes = []
        elif not isinstance(axis, Iterable):
            axes = [axis]
        else:
            axes = axis  # type: ignore

        # Fill any nulls with 0
        if isinstance(x.dtype, dtypes.NullableNumerical):
            x = self.where(x.null, 0, x.values)

        if not isinstance(x.dtype, dtypes.Numerical):
            raise TypeError("sum is not supported for non-core types")

        if dtype is not None:
            x = x.astype(dtype)

        out = _via_i64_f64(
            lambda corearray: opx.reduce_sum(
                corearray,
                opx.const(axes, dtype=dtypes.int64),
                keepdims=keepdims,
                noop_with_empty_axes=axis is not None,
            ),
            [x],
        )

        if isinstance(x.dtype, dtypes.Unsigned):
            out = out.astype(dtypes.uint64)
        elif isinstance(x.dtype, dtypes.NullableUnsigned):
            out = out.astype(dtypes.nuint64)

        return out

    def var(
        self,
        x,
        *,
        axis=None,
        keepdims: bool = False,
        correction=0.0,
        dtype: dtypes.CoreType | dtypes.StructType | None = None,
    ):
        dtype = x.dtype if dtype is None else dtype
        if not isinstance(dtype, dtypes.CoreType):
            raise TypeError("var is not supported for non-core types")
        # We keepdims, so it is still broadcastable to x
        mean_ = self.mean(x, axis=axis, keepdims=True).astype(dtype)

        return self.sum(self.square(x - mean_), axis=axis, keepdims=keepdims).astype(
            dtype
        ) / (
            self.sum(ndx.full_like(x, 1), axis=axis, keepdims=keepdims).astype(dtype)
            - correction
        )

    # additional.py
    def fill_null(self, x, value):
        value = ndx.asarray(value)

        if not isinstance(x.dtype, dtypes._NullableCore):
            raise TypeError("fill_null accepts only nullable arrays")

        if value.dtype != x.values.dtype:
            value = value.astype(x.values.dtype)
        return ndx.where(x.null, value, x.values)

    def make_nullable(self, x, null):
        if null.dtype != dtypes.bool:
            raise TypeError("null must be a boolean array")
        if not isinstance(x.dtype, dtypes.CoreType):
            raise TypeError("make_nullable does not accept nullable arrays")
        return ndx.Array._from_fields(
            dtypes.promote_nullable(x.dtype),
            values=x.copy(),
            null=ndx.reshape(null, x.shape),
        )

    def shape(self, x):
        current = x
        while isinstance(current, ndx.Array):
            current = next(iter(current._fields.values()))
        return _from_corearray(opx.shape(current))


def _binary_op(
    x: ndx.Array,
    y: ndx.Array,
    op: Callable[[_CoreArray, _CoreArray], _CoreArray],
    via_dtype: dtypes.CoreType | None = None,
):
    return _variadic_op([x, y], op, via_dtype)


def _unary_op(
    x: ndx.Array,
    op: Callable[[_CoreArray], _CoreArray],
    via_dtype: dtypes.CoreType | None = None,
) -> ndx.Array:
    return _variadic_op([x], op, via_dtype)


def _variadic_op(
    args: list[Array],
    op: Callable[..., _CoreArray],
    via_dtype: dtypes.CoreType | None = None,
    cast_return: bool = True,
) -> ndx.Array:
    args = promote(*args)
    out_dtype = args[0].dtype
    if not isinstance(out_dtype, (dtypes.CoreType, dtypes._NullableCore)):
        raise TypeError(
            f"Expected ndx.Array with CoreType or NullableCoreType, got {args[0].dtype}"
        )
    data, nulls = _split_nulls_and_values(*args)
    if via_dtype is None:
        values = _from_corearray(op(*(x._core() for x in data)))
    else:
        values = _via_dtype(op, via_dtype, data, cast_return=cast_return)

    if (out_null := functools.reduce(_or_nulls, nulls)) is not None:
        dtype = dtypes.promote_nullable(values.dtype)
        return ndx.Array._from_fields(dtype, values=values, null=out_null)
    else:
        return values


def _split_nulls_and_values(*xs: ndx.Array) -> tuple[list[Array], list[Array | None]]:
    """Helper function that splits a series of ndx.Arrays into their constituent value
    and null mask components.

    Raises if an unexpected typed array is provided.
    """
    data: list[Array] = []
    nulls: list[Array | None] = []
    for x in xs:
        if isinstance(x.dtype, dtypes.Nullable):
            nulls.append(x.null)
            data.append(x.values)
        elif isinstance(x, ndx.Array):
            nulls.append(None)
            data.append(x)
        else:
            raise TypeError(f"Expected ndx.Array got {x}")
    return data, nulls


def _or_nulls(x: ndx.Array | None, y: ndx.Array | None) -> ndx.Array | None:
    if x is None:
        return y
    if y is None:
        return x
    return ndx.logical_or(x, y)


def _via_dtype(
    fn: Callable[..., _CoreArray],
    dtype: dtypes.CoreType | dtypes.StructType,
    arrays: list[Array],
    *,
    cast_return=True,
) -> ndx.Array:
    """Call ``fn`` after casting to ``dtype`` and cast result back to the input dtype.

    The point of this function is to work around quirks / limited type support in the
    onnxruntime.

    ndx.Arrays are promoted to a common type prior to their first use.
    """
    promoted = promote(*arrays)
    out_dtype = promoted[0].dtype

    if isinstance(out_dtype, dtypes._NullableCore) and out_dtype.values == dtype:
        dtype = out_dtype

    values, nulls = _split_nulls_and_values(
        *[ndx.astype(arr, dtype) for arr in promoted]
    )

    out_value = _from_corearray(fn(*[value._core() for value in values]))
    out_null = functools.reduce(_or_nulls, nulls)

    if out_null is not None:
        out_value = ndx.Array._from_fields(
            dtypes.promote_nullable(out_value.dtype), values=out_value, null=out_null
        )
    else:
        out_value = ndx.Array._from_fields(out_value.dtype, data=out_value._core())

    if cast_return:
        return ndx.astype(out_value, dtype=out_dtype)
    else:
        return out_value


def _via_upcast(
    fn: Callable[..., _CoreArray],
    arrays: list[Array],
    *,
    int_dtype: dtypes.Integral | None = None,
    float_dtype: dtypes.Floating | None = None,
    uint_dtype: dtypes.Unsigned | None = None,
    use_unsafe_uint_cast=False,
    cast_return=True,
) -> ndx.Array:
    """Like ``_via_dtype`` but chooses a dtype from the available that doesn't result in
    loss.

    Raises
    ------
    TypeError
        For non-numerical types and if the type can't be safely casted to
        any available type.
    """
    promoted_values = promote(*arrays)

    dtype = promoted_values[0].dtype

    # For logging
    available_types = [t for t in [int_dtype, float_dtype, uint_dtype] if t is not None]

    via_dtype: dtypes.CoreType
    if isinstance(dtype, (dtypes.Unsigned, dtypes.NullableUnsigned)):
        if (
            uint_dtype is not None
            and ndx.iinfo(dtype).bits <= ndx.iinfo(uint_dtype).bits
        ):
            via_dtype = uint_dtype
        elif int_dtype is not None and ndx.iinfo(dtype).bits <= (
            ndx.iinfo(int_dtype).bits
            if use_unsafe_uint_cast
            else ndx.iinfo(int_dtype).bits - 1
        ):
            via_dtype = int_dtype
        else:
            raise TypeError(
                f"Can't upcast unsigned type `{dtype}`. Available implementations are for `{*available_types,}`"
            )
    elif isinstance(dtype, (dtypes.Integral, dtypes.NullableIntegral)) or dtype in (
        dtypes.nbool,
        dtypes.bool,
    ):
        if int_dtype is not None and ndx.iinfo(dtype).bits <= ndx.iinfo(int_dtype).bits:
            via_dtype = int_dtype
        else:
            raise TypeError(
                f"Can't upcast signed type `{dtype}`. Available implementations are for `{*available_types,}`"
            )
    elif isinstance(dtype, (dtypes.Floating, dtypes.NullableFloating)):
        if (
            float_dtype is not None
            and ndx.finfo(dtype).bits <= ndx.finfo(float_dtype).bits
        ):
            via_dtype = float_dtype
        else:
            raise TypeError(
                f"Can't upcast float type `{dtype}`. Available implementations are for `{*available_types,}`"
            )
    else:
        raise TypeError(f"Expected numerical data type, found {dtype}")

    return _variadic_op(arrays, fn, via_dtype, cast_return)


def _via_i64_f64(
    fn: Callable[..., _CoreArray], arrays: list[Array], *, cast_return=True
) -> ndx.Array:
    """Like ``_via_dtype`` but uses ``i64`` for integer or boolean types and ``float64``
    for floating point types.

    Raises TypeError if the provided arrays are neither.
    """
    return _via_upcast(
        fn,
        arrays,
        int_dtype=dtypes.int64,
        float_dtype=dtypes.float64,
        use_unsafe_uint_cast=True,  # TODO this can cause overflow, we should set it to false and fix all uses
        cast_return=cast_return,
    )


def _from_corearray(
    corearray: _CoreArray,
) -> ndx.Array:
    return ndx.Array._from_fields(corearray.dtype, data=corearray)<|MERGE_RESOLUTION|>--- conflicted
+++ resolved
@@ -520,8 +520,7 @@
                         a.astype(dtypes.int32)._core(),
                         b.astype(dtypes.int32)._core(),
                     )
-<<<<<<< HEAD
-                )
+                ).astype(a.dtype)
             elif a.dtype in (dtypes.uint16, dtypes.uint32, dtypes.uint64):
                 return _from_corearray(
                     opx.where(
@@ -529,8 +528,6 @@
                         a.astype(dtypes.int64)._core(),
                         b.astype(dtypes.int64)._core(),
                     )
-=======
->>>>>>> 4583e131
                 ).astype(a.dtype)
             elif isinstance(a.dtype, dtypes.CoreType):
                 return _from_corearray(
