# Copyright (c) QuantCo 2023-2025
# SPDX-License-Identifier: BSD-3-Clause

from __future__ import annotations

import operator
from abc import abstractmethod
from collections.abc import Callable, Sequence
from types import NotImplementedType
from typing import TYPE_CHECKING, TypeVar, overload

import numpy as np
from typing_extensions import Self

from .._dtypes import TY_ARRAY_BASE, DType
from .._schema import DTypeInfoV1
from . import (
    TyArrayBase,
    astyarray,
    maximum,
    minimum,
    onnx,
    result_type,
    safe_cast,
    where,
)

if TYPE_CHECKING:
    from spox import Var

    from .._types import OnnxShape
    from .indexing import GetitemIndex, SetitemIndex
    from .onnx import VALUE


DTYPE = TypeVar("DTYPE", bound=DType)
CORE_DTYPES = TypeVar("CORE_DTYPES", bound=onnx.DTypes)
NCORE_DTYPES = TypeVar("NCORE_DTYPES", bound="NCoreDTypes")

NCORE_NUMERIC_DTYPES = TypeVar("NCORE_NUMERIC_DTYPES", bound="NCoreNumericDTypes")
NCORE_FLOATING_DTYPES = TypeVar("NCORE_FLOATING_DTYPES", bound="NCoreFloatingDTypes")
NCORE_INTEGER_DTYPES = TypeVar("NCORE_INTEGER_DTYPES", bound="NCoreIntegerDTypes")

TY_MA_ARRAY_ONNX = TypeVar("TY_MA_ARRAY_ONNX", bound="TyMaArray")

_PyScalar = bool | int | float | str
_NestedSequence = Sequence["bool | int | float | str | _NestedSequence"]


class _MaOnnxDType(DType[TY_MA_ARRAY_ONNX]):
    _unmasked_dtype: onnx._OnnxDType

<<<<<<< HEAD
    def __ndx_create__(
        self, val: _PyScalar | np.ndarray | TyArrayBase | Var | _NestedSequence
    ) -> TY_MA_ARRAY_ONNX:
        if isinstance(val, np.ma.MaskedArray):
            data = safe_cast(onnx.TyArray, astyarray(val.data))
            if val.mask is np.ma.nomask:
                mask = None
            else:
                mask = safe_cast(onnx.TyArrayBool, onnx.const(val.mask))
            return asncoredata(data, mask)
        else:
            return asncoredata(self._unmasked_dtype.__ndx_create__(val), None)
=======
    @abstractmethod
    def _build(
        self, data: onnx.TyArray, mask: onnx.TyArrayBool | None
    ) -> TY_MA_ARRAY_ONNX: ...
>>>>>>> 9c796f9c

    def __ndx_cast_from__(self, arr: TyArrayBase) -> TY_MA_ARRAY_ONNX:
        if isinstance(arr, onnx.TyArray):
            return asncoredata(arr, None).astype(self)
        if isinstance(arr, TyMaArray):
            mask = arr.mask
            data_ = arr.data.astype(self._unmasked_dtype)
            return self._build(data=data_, mask=mask)
        raise NotImplementedError

    @property
    def __ndx_infov1__(self) -> DTypeInfoV1:
        return DTypeInfoV1(
            author="ndonnx", type_name=self.__class__.__name__, meta=None
        )

    def __ndx_argument__(self, shape: OnnxShape) -> TY_MA_ARRAY_ONNX:
        data = self._unmasked_dtype.__ndx_argument__(shape)
        mask = onnx.bool_.__ndx_argument__(shape)
        return self._build(data=data, mask=mask)

    def __ndx_arange__(
        self,
        start: int | float,
        stop: int | float,
        step: int | float = 1,
    ) -> TY_MA_ARRAY_ONNX:
        # Get everything onto the same type
        data = self._unmasked_dtype.__ndx_arange__(start, stop, step)
        return self._build(data=data, mask=None)

    def __ndx_eye__(
        self,
        n_rows: int,
        n_cols: int | None = None,
        /,
        *,
        k: int = 0,
    ) -> TY_MA_ARRAY_ONNX:
        data = self._unmasked_dtype.__ndx_eye__(n_rows, n_cols, k=k)

        return self._build(data=data, mask=None)

    def __ndx_ones__(
        self, shape: tuple[int, ...] | onnx.TyArrayInt64
    ) -> TY_MA_ARRAY_ONNX:
        data = self._unmasked_dtype.__ndx_ones__(shape)
        return self._build(data=data, mask=None)

    def __ndx_zeros__(
        self, shape: tuple[int, ...] | onnx.TyArrayInt64
    ) -> TY_MA_ARRAY_ONNX:
        data = self._unmasked_dtype.__ndx_zeros__(shape)
        return self._build(data=data, mask=None)


class _NNumber(_MaOnnxDType):
    def __ndx_result_type__(self, rhs: DType | _PyScalar) -> DType | NotImplementedType:
        if isinstance(rhs, onnx.NumericDTypes | int | float):
            core_result = onnx._result_type(self._unmasked_dtype, rhs)
        elif isinstance(rhs, NCoreNumericDTypes):
            core_result = onnx._result_type(self._unmasked_dtype, rhs._unmasked_dtype)

        else:
            # No implicit promotion for bools and strings
            return NotImplemented

        return as_nullable(core_result)


class NUtf8(_MaOnnxDType):
    _unmasked_dtype = onnx.utf8

    def __ndx_result_type__(self, rhs: DType | _PyScalar) -> DType | NotImplementedType:
        if isinstance(rhs, onnx.Utf8 | str):
            return self
        return NotImplemented

    def _build(
        self, data: onnx.TyArray, mask: onnx.TyArrayBool | None
    ) -> TyMaArrayString:
        return TyMaArrayString(data, mask)


class NBoolean(_MaOnnxDType):
    _unmasked_dtype = onnx.bool_

    def __ndx_result_type__(self, rhs: DType | _PyScalar) -> DType | NotImplementedType:
        return NotImplemented

    def _build(
        self, data: onnx.TyArray, mask: onnx.TyArrayBool | None
    ) -> TyMaArrayBool:
        return TyMaArrayBool(data, mask)


class NInt8(_NNumber):
    _unmasked_dtype = onnx.int8

    def _build(
        self, data: onnx.TyArray, mask: onnx.TyArrayBool | None
    ) -> TyMaArrayInt8:
        return TyMaArrayInt8(data, mask)


class NInt16(_NNumber):
    _unmasked_dtype = onnx.int16

    def _build(
        self, data: onnx.TyArray, mask: onnx.TyArrayBool | None
    ) -> TyMaArrayInt16:
        return TyMaArrayInt16(data, mask)


class NInt32(_NNumber):
    _unmasked_dtype = onnx.int32

    def _build(
        self, data: onnx.TyArray, mask: onnx.TyArrayBool | None
    ) -> TyMaArrayInt32:
        return TyMaArrayInt32(data, mask)


class NInt64(_NNumber):
    _unmasked_dtype = onnx.int64

    def _build(
        self, data: onnx.TyArray, mask: onnx.TyArrayBool | None
    ) -> TyMaArrayInt64:
        return TyMaArrayInt64(data, mask)


class NUInt8(_NNumber):
    _unmasked_dtype = onnx.uint8

    def _build(
        self, data: onnx.TyArray, mask: onnx.TyArrayBool | None
    ) -> TyMaArrayUInt8:
        return TyMaArrayUInt8(data, mask)


class NUInt16(_NNumber):
    _unmasked_dtype = onnx.uint16

    def _build(
        self, data: onnx.TyArray, mask: onnx.TyArrayBool | None
    ) -> TyMaArrayUInt16:
        return TyMaArrayUInt16(data, mask)


class NUInt32(_NNumber):
    _unmasked_dtype = onnx.uint32

    def _build(
        self, data: onnx.TyArray, mask: onnx.TyArrayBool | None
    ) -> TyMaArrayUInt32:
        return TyMaArrayUInt32(data, mask)


class NUInt64(_NNumber):
    _unmasked_dtype = onnx.uint64

    def _build(
        self, data: onnx.TyArray, mask: onnx.TyArrayBool | None
    ) -> TyMaArrayUInt64:
        return TyMaArrayUInt64(data, mask)


class NFloat16(_NNumber):
    _unmasked_dtype = onnx.float16

    def _build(
        self, data: onnx.TyArray, mask: onnx.TyArrayBool | None
    ) -> TyMaArrayFloat16:
        return TyMaArrayFloat16(data, mask)


class NFloat32(_NNumber):
    _unmasked_dtype = onnx.float32

    def _build(
        self, data: onnx.TyArray, mask: onnx.TyArrayBool | None
    ) -> TyMaArrayFloat32:
        return TyMaArrayFloat32(data, mask)


class NFloat64(_NNumber):
    _unmasked_dtype = onnx.float64

    def _build(
        self, data: onnx.TyArray, mask: onnx.TyArrayBool | None
    ) -> TyMaArrayFloat64:
        return TyMaArrayFloat64(data, mask)


# Nullable Singleton instances
nbool = NBoolean()

nfloat16 = NFloat16()
nfloat32 = NFloat32()
nfloat64 = NFloat64()

nint8 = NInt8()
nint16 = NInt16()
nint32 = NInt32()
nint64 = NInt64()

nuint8 = NUInt8()
nuint16 = NUInt16()
nuint32 = NUInt32()
nuint64 = NUInt64()

nutf8 = NUtf8()

# Union types
#
# Union types are exhaustive and don't create ambiguities with respect to user-defined subtypes.
# TODO: Rename
NCoreIntegerDTypes = (
    NInt8 | NInt16 | NInt32 | NInt64 | NUInt8 | NUInt16 | NUInt32 | NUInt64
)
NCoreFloatingDTypes = NFloat16 | NFloat32 | NFloat64

NCoreNumericDTypes = NCoreFloatingDTypes | NCoreIntegerDTypes

NCoreDTypes = NBoolean | NCoreNumericDTypes | NUtf8


def _make_binary_pair(
    fun: Callable[[onnx.TyArray, onnx.TyArray | _PyScalar], onnx.TyArray],
):
    """Helper to define dunder methods.

    Does not work with proper type hints, though.
    """

    def forward(self, rhs: TyArrayBase | _PyScalar) -> TyArrayBase:
        return _apply_op(self, rhs, fun, True)

    def backward(self, lhs) -> TyArrayBase:
        return _apply_op(self, lhs, fun, False)

    return forward, backward


def _make_unary_member_promoted_type(fun_name: str):
    def impl(self) -> TyMaArray:
        data = getattr(self.data, fun_name)()
        return asncoredata(data, self.mask)

    return impl


def _make_unary_member_same_type(fun_name: str):
    """Helper to define dunder methods.

    Does not work with proper type hints, though.
    """

    def impl(self: TyMaArray) -> TyArrayBase:
        data = getattr(self.data, fun_name)()
        return type(self)(data=data, mask=self.mask)

    return impl


class TyMaArrayBase(TyArrayBase):
    """Typed masked array object."""

    mask: onnx.TyArrayBool | None

    @property
    @abstractmethod
    def data(self) -> TyArrayBase: ...

    def __ndx_value_repr__(self) -> dict[str, str]:
        reps = {}
        reps["data"] = self.data.__ndx_value_repr__()["data"]
        reps["mask"] = (
            "None" if self.mask is None else self.mask.__ndx_value_repr__()["data"]
        )
        return reps


class TyMaArray(TyMaArrayBase):
    """Masked version of core types."""

    _dtype: _MaOnnxDType
    # Specialization of data from `Data` to `_ArrayCoreType`
    _data: onnx.TyArray

    def __init__(self, data: onnx.TyArray, mask: onnx.TyArrayBool | None):
        self.data = data
        self.mask = mask

    @property
    def dtype(self) -> _MaOnnxDType:
        # Implemented in child class
        raise NotImplementedError

    @property
    def data(self) -> onnx.TyArray:
        return self._data

    @data.setter
    def data(self, data: onnx.TyArray):
        if data.dtype != self.dtype._unmasked_dtype:
            raise ValueError(
                f"expected data of type `{self.dtype._unmasked_dtype}` found `{data.dtype}`"
            )
        self._data = data

    def disassemble(self) -> dict[str, Var]:
        return (
            {
                # Maintain compatibility with existing schema
                "values": self.data.disassemble(),
            }
            | {"null": self.mask.disassemble()}
            if self.mask is not None
            else {}
        )

    @property
    def mT(self) -> Self:  # noqa: N802
        data = self.data.mT
        mask = self.mask.mT if self.mask is not None else None
        return type(self)(data=data, mask=mask)

    @property
    def dynamic_shape(self) -> onnx.TyArrayInt64:
        return self.data.dynamic_shape

    @property
    def shape(self) -> OnnxShape:
        return self.data.shape

    def _pass_through_same_type(self, fun_name: str, *args, **kwargs) -> Self:
        data = getattr(self.data, fun_name)(*args, **kwargs)
        mask = (
            getattr(self.mask, fun_name)(*args, **kwargs)
            if self.mask is not None
            else None
        )
        return type(self)(data=data, mask=mask)

    def fill_null(self, value: int | float | bool | str) -> onnx.TyArray:
        dtype = result_type(self.data.dtype, value)
        if self.mask is None:
            return self.data.astype(dtype)
        value_arr = astyarray(value, dtype)
        return safe_cast(onnx.TyArray, where(self.mask, value_arr, self.data))

    def permute_dims(self, axes: tuple[int, ...]) -> Self:
        return self._pass_through_same_type("permute_dims", axes=axes)

    def reshape(self, shape: tuple[int, ...] | onnx.TyArrayInt64) -> Self:
        return self._pass_through_same_type("reshape", shape=shape)

    def squeeze(self, /, axis: int | tuple[int, ...]) -> Self:
        return self._pass_through_same_type("squeeze", axis=axis)

    def take(self, indices: onnx.TyArrayInt64, /, *, axis: int | None = None) -> Self:
        return self._pass_through_same_type("take", indices, axis=axis)

    def tril(self, /, *, k: int = 0) -> Self:
        return self._pass_through_same_type("tril", k=k)

    def triu(self, /, *, k: int = 0) -> Self:
        return self._pass_through_same_type("triu", k=k)

    def broadcast_to(self, shape: tuple[int, ...] | onnx.TyArrayInt64) -> Self:
        return self._pass_through_same_type("broadcast_to", shape=shape)

    def copy(self) -> Self:
        # We want to copy the component arrays, too.
        mask = None if self.mask is None else self.mask.copy()
        return type(self)(data=self.data.copy(), mask=mask)

    def __copy__(self) -> Self:
        return self.copy()

    def unwrap_numpy(self) -> np.ndarray:
        return np.ma.MaskedArray(
            data=self.data.unwrap_numpy(),
            mask=None if self.mask is None else self.mask.unwrap_numpy(),
        )

    def __getitem__(self, key: GetitemIndex) -> Self:
        return self._pass_through_same_type("__getitem__", key=key)

    def __setitem__(self, index: SetitemIndex, value: Self) -> None:
        self.data[index] = value.data
        if self.mask is None and value.mask is None:
            return
        if self.mask is None:
            # Create a new mask for self
            self.mask = astyarray(False, dtype=onnx.bool_).broadcast_to(
                self.dynamic_shape
            )
        if value.mask is None:
            self.mask[index] = astyarray(False, dtype=onnx.bool_)
        else:
            self.mask[index] = value.mask

    def put(
        self,
        key: onnx.TyArrayInt64,
        value: Self,
        /,
    ) -> None:
        self.dtype.__ndx_ones__
        self.data.put(key, value.data)
        if value.mask is not None:
            if self.mask is None:
                self.mask = astyarray(False, dtype=onnx.bool_).broadcast_to(
                    self.dynamic_shape
                )
            self.mask.put(key, value.mask)

    def __ndx_cast_to__(self, dtype: DType[TY_ARRAY_BASE]) -> TY_ARRAY_BASE:
        # Implemented under the assumption that we know about `onnx`, but not py_scalars
        if isinstance(dtype, onnx._OnnxDType):
            # Not clear what the behavior should be if we have a mask
            raise NotImplementedError
        elif isinstance(dtype, _MaOnnxDType):
            new_data = self.data.astype(dtype._unmasked_dtype)
            dtype._build(data=new_data, mask=self.mask)
        return NotImplemented

    def concat(self, others: list[Self], axis: None | int) -> Self:
        data = self.data.concat([el.data for el in others], axis)
        if all(el.mask is None for el in [self] + others):
            mask = None
        else:
            masks = []
            for el in [self] + others:
                masks.append(
                    astyarray(False).broadcast_to(self.data.dynamic_shape)
                    if el.mask is None
                    else el.mask
                )
            mask = safe_cast(onnx.TyArrayBool, masks[0].concat(masks[1:], axis))
        return safe_cast(type(self), asncoredata(data, mask))

    def _eqcomp(self, other) -> TyArrayBase | NotImplementedType:
        return _apply_op(self, other, operator.eq, True)

    def __ndx_where__(self, cond: onnx.TyArrayBool, y: TyArrayBase, /) -> TyArrayBase:
        if isinstance(y, onnx.TyArray):
            return self.__ndx_where__(cond, asncoredata(y, None))
        if isinstance(y, TyMaArray):
            x_ = unmask_core(self)
            y_ = unmask_core(y)
            new_data = x_.__ndx_where__(cond, y_)
            if self.mask is not None and y.mask is not None:
                new_mask = cond & self.mask | ~cond & y.mask
            elif self.mask is not None:
                new_mask = cond & self.mask
            elif y.mask is not None:
                new_mask = ~cond & y.mask
            else:
                new_mask = None

            if new_mask is not None and not isinstance(new_mask, onnx.TyArrayBool):
                # Should never happen. Might be worth while adding
                # overloads to the BoolData dunder methods to
                # propagate the types more precisely.
                raise TypeError(f"expected boolean mask, found `{new_mask.dtype}`")

            return asncoredata(new_data, new_mask)

        return NotImplemented

    def __ndx_rwhere__(
        self, cond: onnx.TyArrayBool, x: TyArrayBase, /
    ) -> TyArrayBase | NotImplementedType:
        if isinstance(x, onnx.TyArray):
            return asncoredata(x, None).__ndx_where__(cond, self)
        return NotImplemented

    def isin(self, items: Sequence[VALUE]) -> onnx.TyArrayBool:
        data = self.data.isin(items)
        # Masked values always return False
        if self.mask is None:
            return data
        return safe_cast(onnx.TyArrayBool, data & ~self.mask)


class TyMaArrayString(TyMaArray):
    @property
    def dtype(self) -> NUtf8:
        return nutf8

    __add__, __radd__ = _make_binary_pair(operator.add)  # type: ignore


class TyMaArrayNumber(TyMaArray):
    @property
    def dtype(self) -> NCoreNumericDTypes:
        raise NotImplementedError

    def clip(
        self, min: TyArrayBase | None = None, max: TyArrayBase | None = None
    ) -> Self:
        allowed_types = int | float | onnx.TyArray | TyMaArrayNumber
        if min is not None and not isinstance(min, allowed_types):
            raise TypeError(
                f"'clip' is not implemented for argument 'min' with data type `{min.dtype}`"
            )
        if max is not None and not isinstance(max, allowed_types):
            raise TypeError(
                f"'clip' is not implemented for argument 'max' with data type `{max.dtype}`"
            )
        mask = self.mask
        if isinstance(min, TyMaArrayNumber):
            mask = _merge_masks(mask, min.mask)
            min = min.data
        if isinstance(max, TyMaArrayNumber):
            mask = _merge_masks(mask, max.mask)
            max = max.data

        data = self.data.clip(min, max)

        return type(self)(data=data, mask=mask)

    @overload
    def prod(
        self,
        /,
        *,
        dtype: DType[TY_ARRAY_BASE],
        axis: int | tuple[int, ...] | None = None,
        keepdims: bool = False,
    ) -> TY_ARRAY_BASE: ...

    @overload
    def prod(
        self,
        /,
        *,
        axis: int | tuple[int, ...] | None = None,
        dtype: DType | None = None,
        keepdims: bool = False,
    ) -> TyArrayBase: ...

    def prod(
        self,
        /,
        *,
        axis: int | tuple[int, ...] | None = None,
        dtype: DType | None = None,
        keepdims: bool = False,
    ) -> TyArrayBase:
        return self.fill_null(1).prod(axis=axis, dtype=dtype, keepdims=keepdims)

    def __ndx_maximum__(self, rhs: TyArrayBase | _PyScalar, /) -> TyArrayBase:
        dtype = result_type(self, rhs)
        if isinstance(rhs, onnx.TyArray | _PyScalar):
            rhs = astyarray(rhs, dtype=dtype)
        if isinstance(rhs, TyMaArray):
            lhs_ = unmask_core(self)
            rhs_ = unmask_core(rhs)
            new_data = safe_cast(onnx.TyArray, maximum(lhs_, rhs_))
            new_mask = _merge_masks(self.mask, rhs.mask)
            return asncoredata(new_data, new_mask)

        return NotImplemented

    def __ndx_minimum__(self, rhs: TyArrayBase | _PyScalar, /) -> TyArrayBase:
        dtype = result_type(self, rhs)
        if isinstance(rhs, onnx.TyArray | _PyScalar):
            rhs = astyarray(rhs, dtype=dtype)
        if isinstance(rhs, TyMaArray):
            lhs_ = unmask_core(self)
            rhs_ = unmask_core(rhs)
            new_data = safe_cast(onnx.TyArray, minimum(lhs_, rhs_))
            new_mask = _merge_masks(self.mask, rhs.mask)
            return asncoredata(new_data, new_mask)

        return NotImplemented

    # Dunder implementations
    #
    # We don't differentiate between the different subclasses since we
    # always just pass through to the underlying non-masked typed. We
    # will get an error from there if appropriate.
    __add__, __radd__ = _make_binary_pair(operator.add)  # type: ignore
    __sub__, __rsub__ = _make_binary_pair(operator.sub)  # type: ignore
    __mod__, __rmod__ = _make_binary_pair(operator.mod)  # type: ignore
    __mul__, __rmul__ = _make_binary_pair(operator.mul)  # type: ignore
    __truediv__, __rtruedive__ = _make_binary_pair(operator.truediv)  # type: ignore
    __ge__, _ = _make_binary_pair(operator.ge)  # type: ignore
    __le__, _ = _make_binary_pair(operator.le)  # type: ignore
    __gt__, _ = _make_binary_pair(operator.gt)  # type: ignore
    __lt__, _ = _make_binary_pair(operator.lt)  # type: ignore
    __pow__, __rpow__ = _make_binary_pair(operator.pow)  # type: ignore
    __floordiv__, __rfloordiv__ = _make_binary_pair(operator.floordiv)  # type: ignore

    __neg__ = _make_unary_member_promoted_type("__neg__")  # type: ignore
    __invert__ = _make_unary_member_same_type("__invert__")  # type: ignore

    __abs__ = _make_unary_member_same_type("__abs__")  # type: ignore
    __pos__ = _make_unary_member_same_type("__pos__")  # type: ignore
    ceil = _make_unary_member_same_type("ceil")  # type: ignore
    floor = _make_unary_member_same_type("floor")  # type: ignore
    isfinite = _make_unary_member_same_type("isfinite")  # type: ignore
    isinf = _make_unary_member_same_type("isinf")  # type: ignore
    isnan = _make_unary_member_same_type("isnan")  # type: ignore
    round = _make_unary_member_same_type("round")  # type: ignore
    sign = _make_unary_member_same_type("sign")  # type: ignore
    sqrt = _make_unary_member_same_type("sqrt")  # type: ignore
    square = _make_unary_member_same_type("square")  # type: ignore
    trunc = _make_unary_member_same_type("trunc")  # type: ignore


class TyMaArrayInteger(TyMaArrayNumber):
    @property
    def dtype(self) -> NCoreIntegerDTypes:
        raise NotImplementedError

    __and__, __rand__ = _make_binary_pair(operator.and_)  # type: ignore
    __or__, __ror__ = _make_binary_pair(operator.or_)  # type: ignore
    __xor__, __rxor__ = _make_binary_pair(operator.xor)  # type: ignore
    __lshift__, __rlshift__ = _make_binary_pair(operator.lshift)  # type: ignore
    __rshift__, __rrshift__ = _make_binary_pair(operator.rshift)  # type: ignore
    __invert__ = _make_unary_member_same_type("__invert__")  # type: ignore


class TyMaArrayFloating(TyMaArrayNumber):
    @property
    def dtype(self) -> NCoreFloatingDTypes:
        raise NotImplementedError

    acos = _make_unary_member_same_type("acos")  # type: ignore
    acosh = _make_unary_member_same_type("acosh")  # type: ignore
    asin = _make_unary_member_same_type("asin")  # type: ignore
    asinh = _make_unary_member_same_type("asinh")  # type: ignore
    atan = _make_unary_member_same_type("atan")  # type: ignore
    atanh = _make_unary_member_same_type("atanh")  # type: ignore
    cos = _make_unary_member_same_type("cos")  # type: ignore
    cosh = _make_unary_member_same_type("cosh")  # type: ignore
    exp = _make_unary_member_same_type("exp")  # type: ignore
    log = _make_unary_member_same_type("log")  # type: ignore
    log2 = _make_unary_member_same_type("log2")  # type: ignore
    log10 = _make_unary_member_same_type("log10")  # type: ignore
    sin = _make_unary_member_same_type("sin")  # type: ignore
    sinh = _make_unary_member_same_type("sinh")  # type: ignore
    tan = _make_unary_member_same_type("tan")  # type: ignore
    tanh = _make_unary_member_same_type("tanh")  # type: ignore


class TyMaArrayBool(TyMaArray):
    @property
    def dtype(self) -> NBoolean:
        return nbool

    __invert__ = _make_unary_member_same_type("__invert__")  # type: ignore

    __and__, __rand__ = _make_binary_pair(operator.and_)  # type: ignore
    __or__, __ror__ = _make_binary_pair(operator.or_)  # type: ignore
    __xor__, __rxor__ = _make_binary_pair(operator.xor)  # type: ignore
    __lshift__, __rlshift__ = _make_binary_pair(operator.lshift)  # type: ignore
    __rshift__, __rrshift__ = _make_binary_pair(operator.rshift)  # type: ignore


class TyMaArrayInt8(TyMaArrayInteger):
    @property
    def dtype(self) -> NInt8:
        return nint8


class TyMaArrayInt16(TyMaArrayInteger):
    @property
    def dtype(self) -> NInt16:
        return nint16


class TyMaArrayInt32(TyMaArrayInteger):
    @property
    def dtype(self) -> NInt32:
        return nint32


class TyMaArrayInt64(TyMaArrayInteger):
    @property
    def dtype(self) -> NInt64:
        return nint64


class TyMaArrayUInt8(TyMaArrayInteger):
    @property
    def dtype(self) -> NUInt8:
        return nuint8


class TyMaArrayUInt16(TyMaArrayInteger):
    @property
    def dtype(self) -> NUInt16:
        return nuint16


class TyMaArrayUInt32(TyMaArrayInteger):
    @property
    def dtype(self) -> NUInt32:
        return nuint32


class TyMaArrayUInt64(TyMaArrayInteger):
    @property
    def dtype(self) -> NUInt64:
        return nuint64


class TyMaArrayFloat16(TyMaArrayFloating):
    @property
    def dtype(self) -> NFloat16:
        return nfloat16


class TyMaArrayFloat32(TyMaArrayFloating):
    @property
    def dtype(self) -> NFloat32:
        return nfloat32


class TyMaArrayFloat64(TyMaArrayFloating):
    @property
    def dtype(self) -> NFloat64:
        return nfloat64


def _merge_masks(
    a: onnx.TyArrayBool | None, b: onnx.TyArrayBool | None
) -> onnx.TyArrayBool | None:
    if a is None:
        return b
    if b is None:
        return a
    out = a | b
    if isinstance(out, onnx.TyArrayBool):
        return out
    # Should never happen
    raise TypeError("Unexpected array type")


def asncoredata(core_array: onnx.TyArray, mask: onnx.TyArrayBool | None) -> TyMaArray:
    return as_nullable(core_array.dtype)._build(core_array, mask)


def unmask_core(arr: onnx.TyArray | TyMaArray) -> onnx.TyArray:
    if isinstance(arr, onnx.TyArray):
        return arr
    return arr.data


def _apply_op(
    this: TyMaArray,
    other: TyArrayBase | _PyScalar,
    op: Callable[[onnx.TyArray, onnx.TyArray | _PyScalar], onnx.TyArray],
    forward: bool,
) -> TyMaArray:
    """Apply an operation by passing it through to the data member."""
    if isinstance(other, _PyScalar):
        dtype = result_type(this, other)
        other = astyarray(other, dtype)
    if isinstance(other, onnx.TyArray):
        from .funcs import promote

        this_, other = promote(this.data, other)
        data = op(this_, other) if forward else op(other, this_)
        mask = this.mask
    elif isinstance(other, TyMaArray):
        data = op(this.data, other.data) if forward else op(other.data, this.data)
        mask = _merge_masks(this.mask, other.mask)
    else:
        return NotImplemented

    return asncoredata(data, mask)


####################
# Conversion Table #
####################

_core_to_nullable_core: dict[onnx._OnnxDType, NCoreDTypes] = {
    onnx.bool_: nbool,
    onnx.int8: nint8,
    onnx.int16: nint16,
    onnx.int32: nint32,
    onnx.int64: nint64,
    onnx.uint8: nuint8,
    onnx.uint16: nuint16,
    onnx.uint32: nuint32,
    onnx.uint64: nuint64,
    onnx.float16: nfloat16,
    onnx.float32: nfloat32,
    onnx.float64: nfloat64,
    onnx.utf8: nutf8,
}


def as_nullable(dtype: onnx._OnnxDType | NCoreDTypes) -> NCoreDTypes:
    if isinstance(dtype, NCoreDTypes):
        return dtype
    return _core_to_nullable_core[dtype]<|MERGE_RESOLUTION|>--- conflicted
+++ resolved
@@ -41,7 +41,7 @@
 NCORE_FLOATING_DTYPES = TypeVar("NCORE_FLOATING_DTYPES", bound="NCoreFloatingDTypes")
 NCORE_INTEGER_DTYPES = TypeVar("NCORE_INTEGER_DTYPES", bound="NCoreIntegerDTypes")
 
-TY_MA_ARRAY_ONNX = TypeVar("TY_MA_ARRAY_ONNX", bound="TyMaArray")
+TY_MA_ARRAY_ONNX = TypeVar("TY_MA_ARRAY_ONNX", bound="TyMaArray", covariant=True)
 
 _PyScalar = bool | int | float | str
 _NestedSequence = Sequence["bool | int | float | str | _NestedSequence"]
@@ -50,7 +50,6 @@
 class _MaOnnxDType(DType[TY_MA_ARRAY_ONNX]):
     _unmasked_dtype: onnx._OnnxDType
 
-<<<<<<< HEAD
     def __ndx_create__(
         self, val: _PyScalar | np.ndarray | TyArrayBase | Var | _NestedSequence
     ) -> TY_MA_ARRAY_ONNX:
@@ -60,15 +59,16 @@
                 mask = None
             else:
                 mask = safe_cast(onnx.TyArrayBool, onnx.const(val.mask))
-            return asncoredata(data, mask)
+            return asncoredata(data, mask).astype(self)
         else:
-            return asncoredata(self._unmasked_dtype.__ndx_create__(val), None)
-=======
+            return asncoredata(self._unmasked_dtype.__ndx_create__(val), None).astype(
+                self
+            )
+
     @abstractmethod
     def _build(
         self, data: onnx.TyArray, mask: onnx.TyArrayBool | None
     ) -> TY_MA_ARRAY_ONNX: ...
->>>>>>> 9c796f9c
 
     def __ndx_cast_from__(self, arr: TyArrayBase) -> TY_MA_ARRAY_ONNX:
         if isinstance(arr, onnx.TyArray):
